--- conflicted
+++ resolved
@@ -2341,12 +2341,6 @@
 	/*
 	 * FREAD and FWRITE failure return EBADF as per POSIX.
 	 */
-<<<<<<< HEAD
-	if ((flags == FREAD && (fp->f_flag & FREAD) == 0) ||
-	    (flags == FWRITE && (fp->f_flag & FWRITE) == 0) ||
-	    (flags == (FREAD | FEXEC) &&
-	    (((fp->f_flag & flags) == 0) || ((fp->f_flag & FWRITE) != 0)))) {
-=======
 	error = 0;
 	switch (flags) {
 	case FREAD:
@@ -2366,7 +2360,6 @@
 	}
 
 	if (error != 0) {
->>>>>>> a32f7c6c
 		fdrop(fp, td);
 		return (error);
 	}
@@ -2471,11 +2464,7 @@
 fgetvp_exec(struct thread *td, int fd, cap_rights_t rights, struct vnode **vpp)
 {
 
-<<<<<<< HEAD
-	return (_fgetvp(td, fd, FREAD | FEXEC, rights, NULL, vpp));
-=======
 	return (_fgetvp(td, fd, FEXEC, rights, NULL, vpp));
->>>>>>> a32f7c6c
 }
 
 #ifdef notyet
