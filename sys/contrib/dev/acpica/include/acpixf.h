--- conflicted
+++ resolved
@@ -47,11 +47,7 @@
 
 /* Current ACPICA subsystem version in YYYYMMDD format */
 
-<<<<<<< HEAD
-#define ACPI_CA_VERSION                 0x20120518
-=======
 #define ACPI_CA_VERSION                 0x20121018
->>>>>>> 85823a3b
 
 #include <contrib/dev/acpica/include/acconfig.h>
 #include <contrib/dev/acpica/include/actypes.h>
