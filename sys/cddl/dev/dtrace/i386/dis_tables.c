--- conflicted
+++ resolved
@@ -815,11 +815,7 @@
 /*  [10]  */	TNSZ("movups",XMMO,16),	TNSZ("movups",XMMOS,16),TNSZ("movlps",XMMO,8),	TNSZ("movlps",XMMOS,8),
 /*  [14]  */	TNSZ("unpcklps",XMMO,16),TNSZ("unpckhps",XMMO,16),TNSZ("movhps",XMMOM,8),TNSZ("movhps",XMMOMS,8),
 /*  [18]  */	IND(dis_op0F18),	INVALID,		INVALID,		INVALID,
-<<<<<<< HEAD
-/*  [1C]  */	INVALID,		INVALID,		INVALID,		INVALID,
-=======
 /*  [1C]  */	INVALID,		INVALID,		INVALID,		TS("nopw", Mw),
->>>>>>> 85823a3b
 }, {
 /*  [20]  */	TSy("mov",SREG),	TSy("mov",SREG),	TSy("mov",SREG),	TSy("mov",SREG),
 /*  [24]  */	TSx("mov",SREG),	INVALID,		TSx("mov",SREG),	INVALID,
