--- conflicted
+++ resolved
@@ -44,10 +44,6 @@
 options 	PSEUDOFS		# Pseudo-filesystem framework
 options 	GEOM_PART_GPT		# GUID Partition Tables.
 options 	GEOM_LABEL		# Provides labelization
-<<<<<<< HEAD
-=======
-options 	COMPAT_43TTY		# BSD 4.3 TTY compat (sgtty)
->>>>>>> 6c4c7d0f
 options 	COMPAT_FREEBSD32	# Compatible with i386 binaries
 options 	COMPAT_FREEBSD4		# Compatible with FreeBSD4
 options 	COMPAT_FREEBSD5		# Compatible with FreeBSD5
@@ -68,10 +64,10 @@
 #options 	KDTRACE_FRAME		# Ensure frames are compiled in
 #options 	KDTRACE_HOOKS		# Kernel DTrace hooks
 options 	INCLUDE_CONFIG_FILE     # Include this file in kernel
-<<<<<<< HEAD
 
 # Debugging for use in -current
 options 	KDB			# Enable kernel debugger support.
+options		KDB_TRACE
 options 	DDB			# Support DDB.
 options 	GDB			# Support remote GDB.
 options 	DEADLKRES		# Enable the deadlock resolver
@@ -80,8 +76,6 @@
 options 	WITNESS			# Enable checks to detect deadlocks and cycles
 options 	WITNESS_SKIPSPIN	# Don't run witness on spinlocks for speed
 options 	MALLOC_DEBUG_MAXZONES=8	# Separate malloc(9) zones
-=======
->>>>>>> 6c4c7d0f
 
 # Make an SMP-capable kernel by default
 options 	SMP			# Symmetric MultiProcessor Kernel
@@ -330,21 +324,16 @@
 device		udav		# Davicom DM9601E USB
 # USB Wireless
 device		rum		# Ralink Technology RT2501USB wireless NICs
-<<<<<<< HEAD
 device		run		# Ralink Technology RT2700/RT2800/RT3000 NICs.
 device		uath		# Atheros AR5523 wireless NICs
 device		upgt		# Conexant/Intersil PrismGT wireless NICs.
 device		ural		# Ralink Technology RT2500USB wireless NICs
 device		urtw		# Realtek RTL8187B/L wireless NICs
-=======
-device		uath		# Atheros AR5523 wireless NICs
-device		ural		# Ralink Technology RT2500USB wireless NICs
->>>>>>> 6c4c7d0f
 device		zyd		# ZyDAS zb1211/zb1211b wireless NICs
 
 # FireWire support
 device		firewire	# FireWire bus code
-#device		sbp		# SCSI over FireWire (Requires scbus and da)
+device		sbp		# SCSI over FireWire (Requires scbus and da)
 device		fwe		# Ethernet over FireWire (non-standard!)
 device		fwip		# IP over FireWire (RFC 2734,3146)
 device		dcons		# Dumb console driver
@@ -353,9 +342,4 @@
 # bhyve options
 device		bvmconsole	# brain dead simple bvm console
 device		bvmdebug	# brain dead simple bvm gdb pipe
-device		mptable
-
-options		KDB
-options		KDB_TRACE
-options		DDB
-options		GDB
+device		mptable