--- conflicted
+++ resolved
@@ -2446,17 +2446,12 @@
 	struct mbuf *m, *n;
 	struct ifaltq *ifq;
 	// Skon - do for all queu
-<<<<<<< HEAD
+
 	for (int i = 0; i<MAXQ ; i++) {
 	  if (ifp->if_snd[i].altq_inuse)
 	    ifq = &ifp->if_snd[i];
 	  else
 	    continue;
-=======
-	for (int i = 0; i < MAXQ; i++) {
-		if (ifp->if_snd[i].altq_inuse)
-			ifq = &ifp->if_snd[i];
->>>>>>> 3580e76b
 
 		IFQ_LOCK(ifq);
 #ifdef ALTQ
