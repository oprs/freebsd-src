/*-
 * Copyright (c) 1991, 1993
 *	The Regents of the University of California.  All rights reserved.
 *
 * This code is derived from software contributed to Berkeley by
 * The Mach Operating System project at Carnegie-Mellon University.
 *
 * Redistribution and use in source and binary forms, with or without
 * modification, are permitted provided that the following conditions
 * are met:
 * 1. Redistributions of source code must retain the above copyright
 *    notice, this list of conditions and the following disclaimer.
 * 2. Redistributions in binary form must reproduce the above copyright
 *    notice, this list of conditions and the following disclaimer in the
 *    documentation and/or other materials provided with the distribution.
 * 4. Neither the name of the University nor the names of its contributors
 *    may be used to endorse or promote products derived from this software
 *    without specific prior written permission.
 *
 * THIS SOFTWARE IS PROVIDED BY THE REGENTS AND CONTRIBUTORS ``AS IS'' AND
 * ANY EXPRESS OR IMPLIED WARRANTIES, INCLUDING, BUT NOT LIMITED TO, THE
 * IMPLIED WARRANTIES OF MERCHANTABILITY AND FITNESS FOR A PARTICULAR PURPOSE
 * ARE DISCLAIMED.  IN NO EVENT SHALL THE REGENTS OR CONTRIBUTORS BE LIABLE
 * FOR ANY DIRECT, INDIRECT, INCIDENTAL, SPECIAL, EXEMPLARY, OR CONSEQUENTIAL
 * DAMAGES (INCLUDING, BUT NOT LIMITED TO, PROCUREMENT OF SUBSTITUTE GOODS
 * OR SERVICES; LOSS OF USE, DATA, OR PROFITS; OR BUSINESS INTERRUPTION)
 * HOWEVER CAUSED AND ON ANY THEORY OF LIABILITY, WHETHER IN CONTRACT, STRICT
 * LIABILITY, OR TORT (INCLUDING NEGLIGENCE OR OTHERWISE) ARISING IN ANY WAY
 * OUT OF THE USE OF THIS SOFTWARE, EVEN IF ADVISED OF THE POSSIBILITY OF
 * SUCH DAMAGE.
 *
 *	from: @(#)vm_object.c	8.5 (Berkeley) 3/22/94
 *
 *
 * Copyright (c) 1987, 1990 Carnegie-Mellon University.
 * All rights reserved.
 *
 * Authors: Avadis Tevanian, Jr., Michael Wayne Young
 *
 * Permission to use, copy, modify and distribute this software and
 * its documentation is hereby granted, provided that both the copyright
 * notice and this permission notice appear in all copies of the
 * software, derivative works or modified versions, and any portions
 * thereof, and that both notices appear in supporting documentation.
 *
 * CARNEGIE MELLON ALLOWS FREE USE OF THIS SOFTWARE IN ITS "AS IS"
 * CONDITION.  CARNEGIE MELLON DISCLAIMS ANY LIABILITY OF ANY KIND
 * FOR ANY DAMAGES WHATSOEVER RESULTING FROM THE USE OF THIS SOFTWARE.
 *
 * Carnegie Mellon requests users of this software to return to
 *
 *  Software Distribution Coordinator  or  Software.Distribution@CS.CMU.EDU
 *  School of Computer Science
 *  Carnegie Mellon University
 *  Pittsburgh PA 15213-3890
 *
 * any improvements or extensions that they make and grant Carnegie the
 * rights to redistribute these changes.
 */

/*
 *	Virtual memory object module.
 */

#include <sys/cdefs.h>
__FBSDID("$FreeBSD$");

#include "opt_vm.h"

#include <sys/param.h>
#include <sys/systm.h>
#include <sys/lock.h>
#include <sys/mman.h>
#include <sys/mount.h>
#include <sys/kernel.h>
#include <sys/sysctl.h>
#include <sys/mutex.h>
#include <sys/proc.h>		/* for curproc, pageproc */
#include <sys/socket.h>
#include <sys/resourcevar.h>
#include <sys/vnode.h>
#include <sys/vmmeter.h>
#include <sys/sx.h>

#include <vm/vm.h>
#include <vm/vm_param.h>
#include <vm/pmap.h>
#include <vm/vm_map.h>
#include <vm/vm_object.h>
#include <vm/vm_page.h>
#include <vm/vm_pageout.h>
#include <vm/vm_pager.h>
#include <vm/swap_pager.h>
#include <vm/vm_kern.h>
#include <vm/vm_extern.h>
#include <vm/vm_reserv.h>
#include <vm/uma.h>

static int old_msync;
SYSCTL_INT(_vm, OID_AUTO, old_msync, CTLFLAG_RW, &old_msync, 0,
    "Use old (insecure) msync behavior");

static int	vm_object_page_collect_flush(vm_object_t object, vm_page_t p,
		    int pagerflags, int flags, boolean_t *clearobjflags,
		    boolean_t *eio);
static boolean_t vm_object_page_remove_write(vm_page_t p, int flags,
		    boolean_t *clearobjflags);
static void	vm_object_qcollapse(vm_object_t object);
static void	vm_object_vndeallocate(vm_object_t object);

/*
 *	Virtual memory objects maintain the actual data
 *	associated with allocated virtual memory.  A given
 *	page of memory exists within exactly one object.
 *
 *	An object is only deallocated when all "references"
 *	are given up.  Only one "reference" to a given
 *	region of an object should be writeable.
 *
 *	Associated with each object is a list of all resident
 *	memory pages belonging to that object; this list is
 *	maintained by the "vm_page" module, and locked by the object's
 *	lock.
 *
 *	Each object also records a "pager" routine which is
 *	used to retrieve (and store) pages to the proper backing
 *	storage.  In addition, objects may be backed by other
 *	objects from which they were virtual-copied.
 *
 *	The only items within the object structure which are
 *	modified after time of creation are:
 *		reference count		locked by object's lock
 *		pager routine		locked by object's lock
 *
 */

struct object_q vm_object_list;
struct mtx vm_object_list_mtx;	/* lock for object list and count */

struct vm_object kernel_object_store;
struct vm_object kmem_object_store;

static SYSCTL_NODE(_vm_stats, OID_AUTO, object, CTLFLAG_RD, 0,
    "VM object stats");

static long object_collapses;
SYSCTL_LONG(_vm_stats_object, OID_AUTO, collapses, CTLFLAG_RD,
    &object_collapses, 0, "VM object collapses");

static long object_bypasses;
SYSCTL_LONG(_vm_stats_object, OID_AUTO, bypasses, CTLFLAG_RD,
    &object_bypasses, 0, "VM object bypasses");

static uma_zone_t obj_zone;

static int vm_object_zinit(void *mem, int size, int flags);

#ifdef INVARIANTS
static void vm_object_zdtor(void *mem, int size, void *arg);

static void
vm_object_zdtor(void *mem, int size, void *arg)
{
	vm_object_t object;

	object = (vm_object_t)mem;
	KASSERT(object->resident_page_count == 0,
	    ("object %p resident_page_count = %d",
	    object, object->resident_page_count));
	KASSERT(TAILQ_EMPTY(&object->memq),
	    ("object %p has resident pages",
	    object));
#if VM_NRESERVLEVEL > 0
	KASSERT(LIST_EMPTY(&object->rvq),
	    ("object %p has reservations",
	    object));
#endif
	KASSERT(object->cached_page_count == 0,
	    ("object %p has cached pages",
	    object));
	KASSERT(object->paging_in_progress == 0,
	    ("object %p paging_in_progress = %d",
	    object, object->paging_in_progress));
	KASSERT(object->shadow_count == 0,
	    ("object %p shadow_count = %d",
	    object, object->shadow_count));
}
#endif

static int
vm_object_zinit(void *mem, int size, int flags)
{
	vm_object_t object;

	object = (vm_object_t)mem;
	bzero(&object->mtx, sizeof(object->mtx));
	VM_OBJECT_LOCK_INIT(object, "standard object");

	/* These are true for any object that has been freed */
	object->paging_in_progress = 0;
	object->resident_page_count = 0;
	object->shadow_count = 0;
	return (0);
}

void
_vm_object_allocate(objtype_t type, vm_pindex_t size, vm_object_t object)
{

	TAILQ_INIT(&object->memq);
	LIST_INIT(&object->shadow_head);

	object->rtree.rt_root = 0;
	object->type = type;
	switch (type) {
	case OBJT_DEAD:
		panic("_vm_object_allocate: can't create OBJT_DEAD");
	case OBJT_DEFAULT:
	case OBJT_SWAP:
		object->flags = OBJ_ONEMAPPING;
		break;
	case OBJT_DEVICE:
	case OBJT_SG:
		object->flags = OBJ_FICTITIOUS | OBJ_UNMANAGED;
		break;
	case OBJT_MGTDEVICE:
		object->flags = OBJ_FICTITIOUS;
		break;
	case OBJT_PHYS:
		object->flags = OBJ_UNMANAGED;
		break;
	case OBJT_VNODE:
		object->flags = 0;
		break;
	default:
		panic("_vm_object_allocate: type %d is undefined", type);
	}
	object->size = size;
	object->generation = 1;
	object->ref_count = 1;
	object->memattr = VM_MEMATTR_DEFAULT;
	object->cred = NULL;
	object->charge = 0;
	object->pg_color = 0;
	object->handle = NULL;
	object->backing_object = NULL;
	object->backing_object_offset = (vm_ooffset_t) 0;
#if VM_NRESERVLEVEL > 0
	LIST_INIT(&object->rvq);
#endif

	mtx_lock(&vm_object_list_mtx);
	TAILQ_INSERT_TAIL(&vm_object_list, object, object_list);
	mtx_unlock(&vm_object_list_mtx);
}

/*
 *	vm_object_init:
 *
 *	Initialize the VM objects module.
 */
void
vm_object_init(void)
{
	TAILQ_INIT(&vm_object_list);
	mtx_init(&vm_object_list_mtx, "vm object_list", NULL, MTX_DEF);
	
	VM_OBJECT_LOCK_INIT(kernel_object, "kernel object");
	_vm_object_allocate(OBJT_PHYS, OFF_TO_IDX(VM_MAX_KERNEL_ADDRESS - VM_MIN_KERNEL_ADDRESS),
	    kernel_object);
#if VM_NRESERVLEVEL > 0
	kernel_object->flags |= OBJ_COLORED;
	kernel_object->pg_color = (u_short)atop(VM_MIN_KERNEL_ADDRESS);
#endif

	VM_OBJECT_LOCK_INIT(kmem_object, "kmem object");
	_vm_object_allocate(OBJT_PHYS, OFF_TO_IDX(VM_MAX_KERNEL_ADDRESS - VM_MIN_KERNEL_ADDRESS),
	    kmem_object);
#if VM_NRESERVLEVEL > 0
	kmem_object->flags |= OBJ_COLORED;
	kmem_object->pg_color = (u_short)atop(VM_MIN_KERNEL_ADDRESS);
#endif

	/*
	 * The lock portion of struct vm_object must be type stable due
	 * to vm_pageout_fallback_object_lock locking a vm object
	 * without holding any references to it.
	 */
	obj_zone = uma_zcreate("VM OBJECT", sizeof (struct vm_object), NULL,
#ifdef INVARIANTS
	    vm_object_zdtor,
#else
	    NULL,
#endif
	    vm_object_zinit, NULL, UMA_ALIGN_PTR, UMA_ZONE_VM|UMA_ZONE_NOFREE);
}

void
vm_object_clear_flag(vm_object_t object, u_short bits)
{

	VM_OBJECT_LOCK_ASSERT(object, MA_OWNED);
	object->flags &= ~bits;
}

/*
 *	Sets the default memory attribute for the specified object.  Pages
 *	that are allocated to this object are by default assigned this memory
 *	attribute.
 *
 *	Presently, this function must be called before any pages are allocated
 *	to the object.  In the future, this requirement may be relaxed for
 *	"default" and "swap" objects.
 */
int
vm_object_set_memattr(vm_object_t object, vm_memattr_t memattr)
{

	VM_OBJECT_LOCK_ASSERT(object, MA_OWNED);
	switch (object->type) {
	case OBJT_DEFAULT:
	case OBJT_DEVICE:
	case OBJT_MGTDEVICE:
	case OBJT_PHYS:
	case OBJT_SG:
	case OBJT_SWAP:
	case OBJT_VNODE:
		if (object->resident_page_count == 0)
			return (KERN_FAILURE);
		break;
	case OBJT_DEAD:
		return (KERN_INVALID_ARGUMENT);
	default:
		panic("vm_object_set_memattr: object %p is of undefined type",
		    object);
	}
	object->memattr = memattr;
	return (KERN_SUCCESS);
}

void
vm_object_pip_add(vm_object_t object, short i)
{

	VM_OBJECT_LOCK_ASSERT(object, MA_OWNED);
	object->paging_in_progress += i;
}

void
vm_object_pip_subtract(vm_object_t object, short i)
{

	VM_OBJECT_LOCK_ASSERT(object, MA_OWNED);
	object->paging_in_progress -= i;
}

void
vm_object_pip_wakeup(vm_object_t object)
{

	VM_OBJECT_LOCK_ASSERT(object, MA_OWNED);
	object->paging_in_progress--;
	if ((object->flags & OBJ_PIPWNT) && object->paging_in_progress == 0) {
		vm_object_clear_flag(object, OBJ_PIPWNT);
		wakeup(object);
	}
}

void
vm_object_pip_wakeupn(vm_object_t object, short i)
{

	VM_OBJECT_LOCK_ASSERT(object, MA_OWNED);
	if (i)
		object->paging_in_progress -= i;
	if ((object->flags & OBJ_PIPWNT) && object->paging_in_progress == 0) {
		vm_object_clear_flag(object, OBJ_PIPWNT);
		wakeup(object);
	}
}

void
vm_object_pip_wait(vm_object_t object, char *waitid)
{

	VM_OBJECT_LOCK_ASSERT(object, MA_OWNED);
	while (object->paging_in_progress) {
		object->flags |= OBJ_PIPWNT;
		VM_OBJECT_SLEEP(object, object, PVM, waitid, 0);
	}
}

/*
 *	vm_object_allocate:
 *
 *	Returns a new object with the given size.
 */
vm_object_t
vm_object_allocate(objtype_t type, vm_pindex_t size)
{
	vm_object_t object;

	object = (vm_object_t)uma_zalloc(obj_zone, M_WAITOK);
	_vm_object_allocate(type, size, object);
	return (object);
}


/*
 *	vm_object_reference:
 *
 *	Gets another reference to the given object.  Note: OBJ_DEAD
 *	objects can be referenced during final cleaning.
 */
void
vm_object_reference(vm_object_t object)
{
	if (object == NULL)
		return;
	VM_OBJECT_LOCK(object);
	vm_object_reference_locked(object);
	VM_OBJECT_UNLOCK(object);
}

/*
 *	vm_object_reference_locked:
 *
 *	Gets another reference to the given object.
 *
 *	The object must be locked.
 */
void
vm_object_reference_locked(vm_object_t object)
{
	struct vnode *vp;

	VM_OBJECT_LOCK_ASSERT(object, MA_OWNED);
	object->ref_count++;
	if (object->type == OBJT_VNODE) {
		vp = object->handle;
		vref(vp);
	}
}

/*
 * Handle deallocating an object of type OBJT_VNODE.
 */
static void
vm_object_vndeallocate(vm_object_t object)
{
	struct vnode *vp = (struct vnode *) object->handle;

	VM_OBJECT_LOCK_ASSERT(object, MA_OWNED);
	KASSERT(object->type == OBJT_VNODE,
	    ("vm_object_vndeallocate: not a vnode object"));
	KASSERT(vp != NULL, ("vm_object_vndeallocate: missing vp"));
#ifdef INVARIANTS
	if (object->ref_count == 0) {
		vprint("vm_object_vndeallocate", vp);
		panic("vm_object_vndeallocate: bad object reference count");
	}
#endif

	if (object->ref_count > 1) {
		object->ref_count--;
		VM_OBJECT_UNLOCK(object);
		/* vrele may need the vnode lock. */
		vrele(vp);
	} else {
		vhold(vp);
		VM_OBJECT_UNLOCK(object);
		vn_lock(vp, LK_EXCLUSIVE | LK_RETRY);
		vdrop(vp);
		VM_OBJECT_LOCK(object);
		object->ref_count--;
		if (object->type == OBJT_DEAD) {
			VM_OBJECT_UNLOCK(object);
			VOP_UNLOCK(vp, 0);
		} else {
			if (object->ref_count == 0)
				VOP_UNSET_TEXT(vp);
			VM_OBJECT_UNLOCK(object);
			vput(vp);
		}
	}
}

/*
 *	vm_object_deallocate:
 *
 *	Release a reference to the specified object,
 *	gained either through a vm_object_allocate
 *	or a vm_object_reference call.  When all references
 *	are gone, storage associated with this object
 *	may be relinquished.
 *
 *	No object may be locked.
 */
void
vm_object_deallocate(vm_object_t object)
{
	vm_object_t temp;

	while (object != NULL) {
		VM_OBJECT_LOCK(object);
		if (object->type == OBJT_VNODE) {
			vm_object_vndeallocate(object);
			return;
		}

		KASSERT(object->ref_count != 0,
			("vm_object_deallocate: object deallocated too many times: %d", object->type));

		/*
		 * If the reference count goes to 0 we start calling
		 * vm_object_terminate() on the object chain.
		 * A ref count of 1 may be a special case depending on the
		 * shadow count being 0 or 1.
		 */
		object->ref_count--;
		if (object->ref_count > 1) {
			VM_OBJECT_UNLOCK(object);
			return;
		} else if (object->ref_count == 1) {
			if (object->shadow_count == 0 &&
			    object->handle == NULL &&
			    (object->type == OBJT_DEFAULT ||
			     object->type == OBJT_SWAP)) {
				vm_object_set_flag(object, OBJ_ONEMAPPING);
			} else if ((object->shadow_count == 1) &&
			    (object->handle == NULL) &&
			    (object->type == OBJT_DEFAULT ||
			     object->type == OBJT_SWAP)) {
				vm_object_t robject;

				robject = LIST_FIRST(&object->shadow_head);
				KASSERT(robject != NULL,
				    ("vm_object_deallocate: ref_count: %d, shadow_count: %d",
					 object->ref_count,
					 object->shadow_count));
				if (!VM_OBJECT_TRYLOCK(robject)) {
					/*
					 * Avoid a potential deadlock.
					 */
					object->ref_count++;
					VM_OBJECT_UNLOCK(object);
					/*
					 * More likely than not the thread
					 * holding robject's lock has lower
					 * priority than the current thread.
					 * Let the lower priority thread run.
					 */
					pause("vmo_de", 1);
					continue;
				}
				/*
				 * Collapse object into its shadow unless its
				 * shadow is dead.  In that case, object will
				 * be deallocated by the thread that is
				 * deallocating its shadow.
				 */
				if ((robject->flags & OBJ_DEAD) == 0 &&
				    (robject->handle == NULL) &&
				    (robject->type == OBJT_DEFAULT ||
				     robject->type == OBJT_SWAP)) {

					robject->ref_count++;
retry:
					if (robject->paging_in_progress) {
						VM_OBJECT_UNLOCK(object);
						vm_object_pip_wait(robject,
						    "objde1");
						temp = robject->backing_object;
						if (object == temp) {
							VM_OBJECT_LOCK(object);
							goto retry;
						}
					} else if (object->paging_in_progress) {
						VM_OBJECT_UNLOCK(robject);
						object->flags |= OBJ_PIPWNT;
						VM_OBJECT_SLEEP(object, object,
						    PDROP | PVM, "objde2", 0);
						VM_OBJECT_LOCK(robject);
						temp = robject->backing_object;
						if (object == temp) {
							VM_OBJECT_LOCK(object);
							goto retry;
						}
					} else
						VM_OBJECT_UNLOCK(object);

					if (robject->ref_count == 1) {
						robject->ref_count--;
						object = robject;
						goto doterm;
					}
					object = robject;
					vm_object_collapse(object);
					VM_OBJECT_UNLOCK(object);
					continue;
				}
				VM_OBJECT_UNLOCK(robject);
			}
			VM_OBJECT_UNLOCK(object);
			return;
		}
doterm:
		temp = object->backing_object;
		if (temp != NULL) {
			VM_OBJECT_LOCK(temp);
			LIST_REMOVE(object, shadow_list);
			temp->shadow_count--;
			VM_OBJECT_UNLOCK(temp);
			object->backing_object = NULL;
		}
		/*
		 * Don't double-terminate, we could be in a termination
		 * recursion due to the terminate having to sync data
		 * to disk.
		 */
		if ((object->flags & OBJ_DEAD) == 0)
			vm_object_terminate(object);
		else
			VM_OBJECT_UNLOCK(object);
		object = temp;
	}
}

/*
 *	vm_object_destroy removes the object from the global object list
 *      and frees the space for the object.
 */
void
vm_object_destroy(vm_object_t object)
{

	/*
	 * Remove the object from the global object list.
	 */
	mtx_lock(&vm_object_list_mtx);
	TAILQ_REMOVE(&vm_object_list, object, object_list);
	mtx_unlock(&vm_object_list_mtx);

	/*
	 * Release the allocation charge.
	 */
	if (object->cred != NULL) {
		KASSERT(object->type == OBJT_DEFAULT ||
		    object->type == OBJT_SWAP,
		    ("vm_object_terminate: non-swap obj %p has cred",
		     object));
		swap_release_by_cred(object->charge, object->cred);
		object->charge = 0;
		crfree(object->cred);
		object->cred = NULL;
	}

	/*
	 * Free the space for the object.
	 */
	uma_zfree(obj_zone, object);
}

/*
 *	vm_object_terminate actually destroys the specified object, freeing
 *	up all previously used resources.
 *
 *	The object must be locked.
 *	This routine may block.
 */
void
vm_object_terminate(vm_object_t object)
{
	vm_page_t pa[VM_RADIX_STACK];
	vm_page_t p;
	vm_pindex_t start;
	u_int exhausted;
	int n, i;

	VM_OBJECT_LOCK_ASSERT(object, MA_OWNED);

	/*
	 * Make sure no one uses us.
	 */
	vm_object_set_flag(object, OBJ_DEAD);

	/*
	 * wait for the pageout daemon to be done with the object
	 */
	vm_object_pip_wait(object, "objtrm");

	KASSERT(!object->paging_in_progress,
		("vm_object_terminate: pageout in progress"));

	/*
	 * Clean and free the pages, as appropriate. All references to the
	 * object are gone, so we don't need to lock it.
	 */
	if (object->type == OBJT_VNODE) {
		struct vnode *vp = (struct vnode *)object->handle;

		/*
		 * Clean pages and flush buffers.
		 */
		vm_object_page_clean(object, 0, 0, OBJPC_SYNC);
		VM_OBJECT_UNLOCK(object);

		vinvalbuf(vp, V_SAVE, 0, 0);

		VM_OBJECT_LOCK(object);
	}

	KASSERT(object->ref_count == 0, 
		("vm_object_terminate: object with references, ref_count=%d",
		object->ref_count));

	/*
	 * Free any remaining pageable pages.  This also removes them from the
	 * paging queues.  However, don't free wired pages, just remove them
	 * from the object.  Rather than incrementally removing each page from
	 * the object, the page and object are reset to any empty state. 
	 */
	start = 0;
	exhausted = 0;
	while (exhausted == 0 && (n = vm_radix_lookupn(&object->rtree, start,
	    0, VM_RADIX_ANY, (void **)pa, VM_RADIX_STACK, &start,
	    &exhausted)) != 0) {
		for (i = 0; i < n; i++) {
			p = pa[i];
			/*
			 * Another thread may allocate this cached page from
			 * the queue before we acquire the page queue free
			 * mtx.
			 */
			if (p->flags & PG_CACHED) {
				mtx_lock(&vm_page_queue_free_mtx);
				if (p->object == object) {
					p->object = NULL;
					p->valid = 0;
					/* Clear PG_CACHED and set PG_FREE. */
					p->flags ^= PG_CACHED | PG_FREE;
					cnt.v_cache_count--;
					cnt.v_free_count++;
				}
				mtx_unlock(&vm_page_queue_free_mtx);
				continue;
			} else if (p->object != object)
				continue;
			KASSERT(!p->busy && (p->oflags & VPO_BUSY) == 0,
			    ("vm_object_terminate: freeing busy page %p", p));
			vm_page_lock(p);
			/*
			 * Optimize the page's removal from the object by
			 * resetting its "object" field.  Specifically, if
			 * the page is not wired, then the effect of this
			 * assignment is that vm_page_free()'s call to
			 * vm_page_remove() will return immediately without
			 * modifying the page or the object.
			 * Anyway, the radix tree cannot be accessed anymore
			 * from within the object, thus all the nodes need
			 * to be reclaimed later on.
			 */ 
			p->object = NULL;
			if (p->wire_count == 0) {
				vm_page_free(p);
				PCPU_INC(cnt.v_pfree);
			}
			vm_page_unlock(p);
		}
		if (n < VM_RADIX_STACK)
			break;
	}
	vm_radix_reclaim_allnodes(&object->rtree);
	/*
	 * If the object contained any pages, then reset it to an empty state.
	 * None of the object's fields, including "resident_page_count", were
	 * modified by the preceding loop.
	 */
	if (object->resident_page_count != 0) {
		TAILQ_INIT(&object->memq);
		object->resident_page_count = 0;
		if (object->type == OBJT_VNODE)
			vdrop(object->handle);
	}
	if (object->cached_page_count != 0) {
		object->cached_page_count = 0;
		if (object->type == OBJT_VNODE)
			vdrop(object->handle);
	}

#if VM_NRESERVLEVEL > 0
	if (__predict_false(!LIST_EMPTY(&object->rvq)))
		vm_reserv_break_all(object);
#endif

	/*
	 * Let the pager know object is dead.
	 */
	vm_pager_deallocate(object);
	VM_OBJECT_UNLOCK(object);

	vm_object_destroy(object);
}

/*
 * Make the page read-only so that we can clear the object flags.  However, if
 * this is a nosync mmap then the object is likely to stay dirty so do not
 * mess with the page and do not clear the object flags.  Returns TRUE if the
 * page should be flushed, and FALSE otherwise.
 */
static boolean_t
vm_object_page_remove_write(vm_page_t p, int flags, boolean_t *clearobjflags)
{

	/*
	 * If we have been asked to skip nosync pages and this is a
	 * nosync page, skip it.  Note that the object flags were not
	 * cleared in this case so we do not have to set them.
	 */
	if ((flags & OBJPC_NOSYNC) != 0 && (p->oflags & VPO_NOSYNC) != 0) {
		*clearobjflags = FALSE;
		return (FALSE);
	} else {
		pmap_remove_write(p);
		return (p->dirty != 0);
	}
}

/*
 *	vm_object_page_clean
 *
 *	Clean all dirty pages in the specified range of object.  Leaves page 
 * 	on whatever queue it is currently on.   If NOSYNC is set then do not
 *	write out pages with VPO_NOSYNC set (originally comes from MAP_NOSYNC),
 *	leaving the object dirty.
 *
 *	When stuffing pages asynchronously, allow clustering.  XXX we need a
 *	synchronous clustering mode implementation.
 *
 *	Odd semantics: if start == end, we clean everything.
 *
 *	The object must be locked.
 *
 *	Returns FALSE if some page from the range was not written, as
 *	reported by the pager, and TRUE otherwise.
 */
boolean_t
vm_object_page_clean(vm_object_t object, vm_ooffset_t start, vm_ooffset_t end,
    int flags)
{
	vm_page_t np, p;
	vm_pindex_t pi, tend, tstart;
	int curgeneration, n, pagerflags;
	boolean_t clearobjflags, eio, res;

	VM_OBJECT_LOCK_ASSERT(object, MA_OWNED);
	KASSERT(object->type == OBJT_VNODE, ("Not a vnode object"));
	if ((object->flags & OBJ_MIGHTBEDIRTY) == 0 ||
	    object->resident_page_count == 0)
		return (TRUE);

	pagerflags = (flags & (OBJPC_SYNC | OBJPC_INVAL)) != 0 ?
	    VM_PAGER_PUT_SYNC : VM_PAGER_CLUSTER_OK;
	pagerflags |= (flags & OBJPC_INVAL) != 0 ? VM_PAGER_PUT_INVAL : 0;

	tstart = OFF_TO_IDX(start);
	tend = (end == 0) ? object->size : OFF_TO_IDX(end + PAGE_MASK);
	clearobjflags = tstart == 0 && tend >= object->size;
	res = TRUE;

rescan:
	curgeneration = object->generation;

	for (p = vm_page_find_least(object, tstart); p != NULL; p = np) {
		pi = p->pindex;
		if (pi >= tend)
			break;
		np = TAILQ_NEXT(p, listq);
		if (p->valid == 0)
			continue;
		if (vm_page_sleep_if_busy(p, TRUE, "vpcwai")) {
			if (object->generation != curgeneration) {
				if ((flags & OBJPC_SYNC) != 0)
					goto rescan;
				else
					clearobjflags = FALSE;
			}
			np = vm_page_find_least(object, pi);
			continue;
		}
		if (!vm_object_page_remove_write(p, flags, &clearobjflags))
			continue;

		n = vm_object_page_collect_flush(object, p, pagerflags,
		    flags, &clearobjflags, &eio);
		if (eio) {
			res = FALSE;
			clearobjflags = FALSE;
		}
		if (object->generation != curgeneration) {
			if ((flags & OBJPC_SYNC) != 0)
				goto rescan;
			else
				clearobjflags = FALSE;
		}

		/*
		 * If the VOP_PUTPAGES() did a truncated write, so
		 * that even the first page of the run is not fully
		 * written, vm_pageout_flush() returns 0 as the run
		 * length.  Since the condition that caused truncated
		 * write may be permanent, e.g. exhausted free space,
		 * accepting n == 0 would cause an infinite loop.
		 *
		 * Forwarding the iterator leaves the unwritten page
		 * behind, but there is not much we can do there if
		 * filesystem refuses to write it.
		 */
		if (n == 0) {
			n = 1;
			clearobjflags = FALSE;
		}
		np = vm_page_find_least(object, pi + n);
	}
#if 0
	VOP_FSYNC(vp, (pagerflags & VM_PAGER_PUT_SYNC) ? MNT_WAIT : 0);
#endif

	if (clearobjflags)
		vm_object_clear_flag(object, OBJ_MIGHTBEDIRTY);
	return (res);
}

static int
vm_object_page_collect_flush(vm_object_t object, vm_page_t p, int pagerflags,
    int flags, boolean_t *clearobjflags, boolean_t *eio)
{
	vm_page_t ma[vm_pageout_page_count], p_first, tp;
	int count, i, mreq, runlen;

	vm_page_lock_assert(p, MA_NOTOWNED);
	VM_OBJECT_LOCK_ASSERT(object, MA_OWNED);

	count = 1;
	mreq = 0;

	for (tp = p; count < vm_pageout_page_count; count++) {
		tp = vm_page_next(tp);
		if (tp == NULL || tp->busy != 0 || (tp->oflags & VPO_BUSY) != 0)
			break;
		if (!vm_object_page_remove_write(tp, flags, clearobjflags))
			break;
	}

	for (p_first = p; count < vm_pageout_page_count; count++) {
		tp = vm_page_prev(p_first);
		if (tp == NULL || tp->busy != 0 || (tp->oflags & VPO_BUSY) != 0)
			break;
		if (!vm_object_page_remove_write(tp, flags, clearobjflags))
			break;
		p_first = tp;
		mreq++;
	}

	for (tp = p_first, i = 0; i < count; tp = TAILQ_NEXT(tp, listq), i++)
		ma[i] = tp;

	vm_pageout_flush(ma, count, pagerflags, mreq, &runlen, eio);
	return (runlen);
}

/*
 * Note that there is absolutely no sense in writing out
 * anonymous objects, so we track down the vnode object
 * to write out.
 * We invalidate (remove) all pages from the address space
 * for semantic correctness.
 *
 * If the backing object is a device object with unmanaged pages, then any
 * mappings to the specified range of pages must be removed before this
 * function is called.
 *
 * Note: certain anonymous maps, such as MAP_NOSYNC maps,
 * may start out with a NULL object.
 */
boolean_t
vm_object_sync(vm_object_t object, vm_ooffset_t offset, vm_size_t size,
    boolean_t syncio, boolean_t invalidate)
{
	vm_object_t backing_object;
	struct vnode *vp;
	struct mount *mp;
	int error, flags, fsync_after;
	boolean_t res;

	if (object == NULL)
		return (TRUE);
	res = TRUE;
	error = 0;
	VM_OBJECT_LOCK(object);
	while ((backing_object = object->backing_object) != NULL) {
		VM_OBJECT_LOCK(backing_object);
		offset += object->backing_object_offset;
		VM_OBJECT_UNLOCK(object);
		object = backing_object;
		if (object->size < OFF_TO_IDX(offset + size))
			size = IDX_TO_OFF(object->size) - offset;
	}
	/*
	 * Flush pages if writing is allowed, invalidate them
	 * if invalidation requested.  Pages undergoing I/O
	 * will be ignored by vm_object_page_remove().
	 *
	 * We cannot lock the vnode and then wait for paging
	 * to complete without deadlocking against vm_fault.
	 * Instead we simply call vm_object_page_remove() and
	 * allow it to block internally on a page-by-page
	 * basis when it encounters pages undergoing async
	 * I/O.
	 */
	if (object->type == OBJT_VNODE &&
	    (object->flags & OBJ_MIGHTBEDIRTY) != 0) {
		vp = object->handle;
		VM_OBJECT_UNLOCK(object);
		(void) vn_start_write(vp, &mp, V_WAIT);
		vn_lock(vp, LK_EXCLUSIVE | LK_RETRY);
		if (syncio && !invalidate && offset == 0 &&
		    OFF_TO_IDX(size) == object->size) {
			/*
			 * If syncing the whole mapping of the file,
			 * it is faster to schedule all the writes in
			 * async mode, also allowing the clustering,
			 * and then wait for i/o to complete.
			 */
			flags = 0;
			fsync_after = TRUE;
		} else {
			flags = (syncio || invalidate) ? OBJPC_SYNC : 0;
			flags |= invalidate ? (OBJPC_SYNC | OBJPC_INVAL) : 0;
			fsync_after = FALSE;
		}
		VM_OBJECT_LOCK(object);
		res = vm_object_page_clean(object, offset, offset + size,
		    flags);
		VM_OBJECT_UNLOCK(object);
		if (fsync_after)
			error = VOP_FSYNC(vp, MNT_WAIT, curthread);
		VOP_UNLOCK(vp, 0);
		vn_finished_write(mp);
		if (error != 0)
			res = FALSE;
		VM_OBJECT_LOCK(object);
	}
	if ((object->type == OBJT_VNODE ||
	     object->type == OBJT_DEVICE) && invalidate) {
		if (object->type == OBJT_DEVICE)
			/*
			 * The option OBJPR_NOTMAPPED must be passed here
			 * because vm_object_page_remove() cannot remove
			 * unmanaged mappings.
			 */
			flags = OBJPR_NOTMAPPED;
		else if (old_msync)
			flags = 0;
		else
			flags = OBJPR_CLEANONLY;
		vm_object_page_remove(object, OFF_TO_IDX(offset),
		    OFF_TO_IDX(offset + size + PAGE_MASK), flags);
	}
	VM_OBJECT_UNLOCK(object);
	return (res);
}

/*
 *	vm_object_madvise:
 *
 *	Implements the madvise function at the object/page level.
 *
 *	MADV_WILLNEED	(any object)
 *
 *	    Activate the specified pages if they are resident.
 *
 *	MADV_DONTNEED	(any object)
 *
 *	    Deactivate the specified pages if they are resident.
 *
 *	MADV_FREE	(OBJT_DEFAULT/OBJT_SWAP objects,
 *			 OBJ_ONEMAPPING only)
 *
 *	    Deactivate and clean the specified pages if they are
 *	    resident.  This permits the process to reuse the pages
 *	    without faulting or the kernel to reclaim the pages
 *	    without I/O.
 */
void
vm_object_madvise(vm_object_t object, vm_pindex_t pindex, vm_pindex_t end,
    int advise)
{
	vm_pindex_t tpindex;
	vm_object_t backing_object, tobject;
	vm_page_t m;

	if (object == NULL)
		return;
	VM_OBJECT_LOCK(object);
	/*
	 * Locate and adjust resident pages
	 */
	for (; pindex < end; pindex += 1) {
relookup:
		tobject = object;
		tpindex = pindex;
shadowlookup:
		/*
		 * MADV_FREE only operates on OBJT_DEFAULT or OBJT_SWAP pages
		 * and those pages must be OBJ_ONEMAPPING.
		 */
		if (advise == MADV_FREE) {
			if ((tobject->type != OBJT_DEFAULT &&
			     tobject->type != OBJT_SWAP) ||
			    (tobject->flags & OBJ_ONEMAPPING) == 0) {
				goto unlock_tobject;
			}
		} else if ((tobject->flags & OBJ_UNMANAGED) != 0)
			goto unlock_tobject;
		m = vm_page_lookup(tobject, tpindex);
		if (m == NULL && advise == MADV_WILLNEED) {
			/*
			 * If the page is cached, reactivate it.
			 */
			m = vm_page_alloc(tobject, tpindex, VM_ALLOC_IFCACHED |
			    VM_ALLOC_NOBUSY);
		}
		if (m == NULL) {
			/*
			 * There may be swap even if there is no backing page
			 */
			if (advise == MADV_FREE && tobject->type == OBJT_SWAP)
				swap_pager_freespace(tobject, tpindex, 1);
			/*
			 * next object
			 */
			backing_object = tobject->backing_object;
			if (backing_object == NULL)
				goto unlock_tobject;
			VM_OBJECT_LOCK(backing_object);
			tpindex += OFF_TO_IDX(tobject->backing_object_offset);
			if (tobject != object)
				VM_OBJECT_UNLOCK(tobject);
			tobject = backing_object;
			goto shadowlookup;
		} else if (m->valid != VM_PAGE_BITS_ALL)
			goto unlock_tobject;
		/*
		 * If the page is not in a normal state, skip it.
		 */
		vm_page_lock(m);
		if (m->hold_count != 0 || m->wire_count != 0) {
			vm_page_unlock(m);
			goto unlock_tobject;
		}
		KASSERT((m->flags & PG_FICTITIOUS) == 0,
		    ("vm_object_madvise: page %p is fictitious", m));
		KASSERT((m->oflags & VPO_UNMANAGED) == 0,
		    ("vm_object_madvise: page %p is not managed", m));
		if ((m->oflags & VPO_BUSY) || m->busy) {
			if (advise == MADV_WILLNEED) {
				/*
				 * Reference the page before unlocking and
				 * sleeping so that the page daemon is less
				 * likely to reclaim it. 
				 */
				vm_page_aflag_set(m, PGA_REFERENCED);
			}
			vm_page_unlock(m);
			if (object != tobject)
				VM_OBJECT_UNLOCK(object);
			m->oflags |= VPO_WANTED;
			VM_OBJECT_SLEEP(tobject, m, PDROP | PVM, "madvpo" , 0);
			VM_OBJECT_LOCK(object);
  			goto relookup;
		}
		if (advise == MADV_WILLNEED) {
			vm_page_activate(m);
		} else if (advise == MADV_DONTNEED) {
			vm_page_dontneed(m);
		} else if (advise == MADV_FREE) {
			/*
			 * Mark the page clean.  This will allow the page
			 * to be freed up by the system.  However, such pages
			 * are often reused quickly by malloc()/free()
			 * so we do not do anything that would cause
			 * a page fault if we can help it.
			 *
			 * Specifically, we do not try to actually free
			 * the page now nor do we try to put it in the
			 * cache (which would cause a page fault on reuse).
			 *
			 * But we do make the page is freeable as we
			 * can without actually taking the step of unmapping
			 * it.
			 */
			pmap_clear_modify(m);
			m->dirty = 0;
			m->act_count = 0;
			vm_page_dontneed(m);
		}
		vm_page_unlock(m);
		if (advise == MADV_FREE && tobject->type == OBJT_SWAP)
			swap_pager_freespace(tobject, tpindex, 1);
unlock_tobject:
		if (tobject != object)
			VM_OBJECT_UNLOCK(tobject);
	}	
	VM_OBJECT_UNLOCK(object);
}

/*
 *	vm_object_shadow:
 *
 *	Create a new object which is backed by the
 *	specified existing object range.  The source
 *	object reference is deallocated.
 *
 *	The new object and offset into that object
 *	are returned in the source parameters.
 */
void
vm_object_shadow(
	vm_object_t *object,	/* IN/OUT */
	vm_ooffset_t *offset,	/* IN/OUT */
	vm_size_t length)
{
	vm_object_t source;
	vm_object_t result;

	source = *object;

	/*
	 * Don't create the new object if the old object isn't shared.
	 */
	if (source != NULL) {
		VM_OBJECT_LOCK(source);
		if (source->ref_count == 1 &&
		    source->handle == NULL &&
		    (source->type == OBJT_DEFAULT ||
		     source->type == OBJT_SWAP)) {
			VM_OBJECT_UNLOCK(source);
			return;
		}
		VM_OBJECT_UNLOCK(source);
	}

	/*
	 * Allocate a new object with the given length.
	 */
	result = vm_object_allocate(OBJT_DEFAULT, atop(length));

	/*
	 * The new object shadows the source object, adding a reference to it.
	 * Our caller changes his reference to point to the new object,
	 * removing a reference to the source object.  Net result: no change
	 * of reference count.
	 *
	 * Try to optimize the result object's page color when shadowing
	 * in order to maintain page coloring consistency in the combined 
	 * shadowed object.
	 */
	result->backing_object = source;
	/*
	 * Store the offset into the source object, and fix up the offset into
	 * the new object.
	 */
	result->backing_object_offset = *offset;
	if (source != NULL) {
		VM_OBJECT_LOCK(source);
		LIST_INSERT_HEAD(&source->shadow_head, result, shadow_list);
		source->shadow_count++;
#if VM_NRESERVLEVEL > 0
		result->flags |= source->flags & OBJ_COLORED;
		result->pg_color = (source->pg_color + OFF_TO_IDX(*offset)) &
		    ((1 << (VM_NFREEORDER - 1)) - 1);
#endif
		VM_OBJECT_UNLOCK(source);
	}


	/*
	 * Return the new things
	 */
	*offset = 0;
	*object = result;
}

/*
 *	vm_object_split:
 *
 * Split the pages in a map entry into a new object.  This affords
 * easier removal of unused pages, and keeps object inheritance from
 * being a negative impact on memory usage.
 */
void
vm_object_split(vm_map_entry_t entry)
{
	vm_page_t ma[VM_RADIX_STACK];
	vm_page_t m;
	vm_object_t orig_object, new_object, source;
	vm_pindex_t idx, offidxstart, start;
	vm_size_t size;
	u_int exhausted;
	int i, n;

	orig_object = entry->object.vm_object;
	if (orig_object->type != OBJT_DEFAULT && orig_object->type != OBJT_SWAP)
		return;
	if (orig_object->ref_count <= 1)
		return;
	VM_OBJECT_UNLOCK(orig_object);

	offidxstart = OFF_TO_IDX(entry->offset);
	size = atop(entry->end - entry->start);

	/*
	 * If swap_pager_copy() is later called, it will convert new_object
	 * into a swap object.
	 */
	new_object = vm_object_allocate(OBJT_DEFAULT, size);

	/*
	 * At this point, the new object is still private, so the order in
	 * which the original and new objects are locked does not matter.
	 */
	VM_OBJECT_LOCK(new_object);
	VM_OBJECT_LOCK(orig_object);
	source = orig_object->backing_object;
	if (source != NULL) {
		VM_OBJECT_LOCK(source);
		if ((source->flags & OBJ_DEAD) != 0) {
			VM_OBJECT_UNLOCK(source);
			VM_OBJECT_UNLOCK(orig_object);
			VM_OBJECT_UNLOCK(new_object);
			vm_object_deallocate(new_object);
			VM_OBJECT_LOCK(orig_object);
			return;
		}
		LIST_INSERT_HEAD(&source->shadow_head,
				  new_object, shadow_list);
		source->shadow_count++;
		vm_object_reference_locked(source);	/* for new_object */
		vm_object_clear_flag(source, OBJ_ONEMAPPING);
		VM_OBJECT_UNLOCK(source);
		new_object->backing_object_offset = 
			orig_object->backing_object_offset + entry->offset;
		new_object->backing_object = source;
	}
	if (orig_object->cred != NULL) {
		new_object->cred = orig_object->cred;
		crhold(orig_object->cred);
		new_object->charge = ptoa(size);
		KASSERT(orig_object->charge >= ptoa(size),
		    ("orig_object->charge < 0"));
		orig_object->charge -= ptoa(size);
	}
	start = offidxstart;
retry:
<<<<<<< HEAD
	exhausted = 0;
	while (exhausted == 0 && (n = vm_radix_lookupn(&orig_object->rtree,
	    start, offidxstart + size, VM_RADIX_ANY, (void **)ma,
	    VM_RADIX_STACK, &start, &exhausted)) != 0) {
		for (i = 0; i < n; i++) {
			m = ma[i];
			idx = m->pindex - offidxstart;
			if (m->flags & PG_CACHED) {
				mtx_lock(&vm_page_queue_free_mtx);
				if (m->object == orig_object)
					vm_page_cache_rename(m, new_object,
					    idx);
				mtx_unlock(&vm_page_queue_free_mtx);
				continue;
			} else if (m->object != orig_object)
				continue;
			/*
			 * We must wait for pending I/O to complete before
			 * we can rename the page.
			 *
			 * We do not have to VM_PROT_NONE the page as mappings
			 * should not be changed by this operation.
			 */
			if ((m->oflags & VPO_BUSY) || m->busy) {
				start = m->pindex;
				VM_OBJECT_UNLOCK(new_object);
				m->oflags |= VPO_WANTED;
				msleep(m, VM_OBJECT_MTX(orig_object), PVM,
				    "spltwt", 0);
				VM_OBJECT_LOCK(new_object);
				goto retry;
			}
=======
	m = vm_page_find_least(orig_object, offidxstart);
	for (; m != NULL && (idx = m->pindex - offidxstart) < size;
	    m = m_next) {
		m_next = TAILQ_NEXT(m, listq);

		/*
		 * We must wait for pending I/O to complete before we can
		 * rename the page.
		 *
		 * We do not have to VM_PROT_NONE the page as mappings should
		 * not be changed by this operation.
		 */
		if ((m->oflags & VPO_BUSY) || m->busy) {
			VM_OBJECT_UNLOCK(new_object);
			m->oflags |= VPO_WANTED;
			VM_OBJECT_SLEEP(orig_object, m, PVM, "spltwt" , 0);
			VM_OBJECT_LOCK(new_object);
			goto retry;
		}
>>>>>>> 49f99b72
#if VM_NRESERVLEVEL > 0
			/*
			 * If some of the reservation's allocated pages remain
			 * with the original object, then transferring the
			 * reservation to the new object is neither
			 * particularly beneficial nor particularly harmful as
			 * compared to leaving the reservation with the
			 * original object.  If, however, all of the
			 * reservation's allocated pages are transferred to
			 * the new object, then transferring the reservation
			 * is typically beneficial.  Determining which of
			 * these two cases applies would be more costly than
			 * unconditionally renaming the reservation.
			 */
			vm_reserv_rename(m, new_object, orig_object,
			    offidxstart);
#endif
			vm_page_rename(m, new_object, idx);
			/*
			 * page automatically made dirty by rename and
			 * cache handled
			 */
			vm_page_busy(m);
		}
		if (n < VM_RADIX_STACK)
			break;
	}
	if (orig_object->type == OBJT_SWAP) {
		/*
		 * swap_pager_copy() can sleep, in which case the orig_object's
		 * and new_object's locks are released and reacquired. 
		 */
		swap_pager_copy(orig_object, new_object, offidxstart, 0);
	}
	VM_OBJECT_UNLOCK(orig_object);
	TAILQ_FOREACH(m, &new_object->memq, listq)
		vm_page_wakeup(m);
	VM_OBJECT_UNLOCK(new_object);
	entry->object.vm_object = new_object;
	entry->offset = 0LL;
	vm_object_deallocate(orig_object);
	VM_OBJECT_LOCK(new_object);
}

#define	OBSC_TEST_ALL_SHADOWED	0x0001
#define	OBSC_COLLAPSE_NOWAIT	0x0002
#define	OBSC_COLLAPSE_WAIT	0x0004

static int
vm_object_backing_scan(vm_object_t object, int op)
{
	vm_page_t pa[VM_RADIX_STACK];
	vm_page_t p;
	vm_object_t backing_object;
	vm_pindex_t backing_offset_index, new_pindex;
	vm_pindex_t start;
	u_int exhausted;
	int color, i, n;
	int r = 1;

	VM_OBJECT_LOCK_ASSERT(object, MA_OWNED);
	VM_OBJECT_LOCK_ASSERT(object->backing_object, MA_OWNED);

	backing_object = object->backing_object;
	backing_offset_index = OFF_TO_IDX(object->backing_object_offset);

	/*
	 * Initial conditions
	 */
	if (op & OBSC_TEST_ALL_SHADOWED) {
		/*
		 * We do not want to have to test for the existence of cache
		 * or swap pages in the backing object.  XXX but with the
		 * new swapper this would be pretty easy to do.
		 *
		 * XXX what about anonymous MAP_SHARED memory that hasn't
		 * been ZFOD faulted yet?  If we do not test for this, the
		 * shadow test may succeed! XXX
		 */
		if (backing_object->type != OBJT_DEFAULT) {
			return (0);
		}
	}
	if (op & OBSC_COLLAPSE_WAIT) {
		vm_object_set_flag(backing_object, OBJ_DEAD);
	}
	color = VM_RADIX_BLACK;
	if (op & OBSC_COLLAPSE_WAIT)
		color |= VM_RADIX_RED;
	/*
	 * Our scan
	 */
restart:
	start = 0;
	i = n = VM_RADIX_STACK;
	exhausted = 0;
	for (;;) {
		if (i == n) {
			if (n < VM_RADIX_STACK)
				break;
			if (exhausted != 0 ||
			    (n = vm_radix_lookupn(&backing_object->rtree,
			    start, 0, color, (void **)pa, VM_RADIX_STACK,
			    &start, &exhausted)) == 0)
				break;
			i = 0;
		}
		p = pa[i++];
		/*
		 * Free cached pages.  XXX Why?  Emulating old behavior here.
		 */
		if (p->flags & PG_CACHED) {
			mtx_lock(&vm_page_queue_free_mtx);
			if (p->object == backing_object)
				vm_page_cache_free(p);
			mtx_unlock(&vm_page_queue_free_mtx);
			continue;
		} else if (p->object != backing_object)
			continue;

		new_pindex = p->pindex - backing_offset_index;
		if (op & OBSC_TEST_ALL_SHADOWED) {
			vm_page_t pp;

			/*
			 * Ignore pages outside the parent object's range
			 * and outside the parent object's mapping of the 
			 * backing object.
			 *
			 * note that we do not busy the backing object's
			 * page.
			 */
			if (p->pindex < backing_offset_index ||
			    new_pindex >= object->size)
				continue;

			/*
			 * See if the parent has the page or if the parent's
			 * object pager has the page.  If the parent has the
			 * page but the page is not valid, the parent's
			 * object pager must have the page.
			 *
			 * If this fails, the parent does not completely shadow
			 * the object and we might as well give up now.
			 */

			pp = vm_page_lookup(object, new_pindex);
			if (
			    (pp == NULL || pp->valid == 0) &&
			    !vm_pager_has_page(object, new_pindex, NULL, NULL)
			) {
				r = 0;
				break;
			}
		}

		/*
		 * Check for busy page
		 */
		if (op & (OBSC_COLLAPSE_WAIT | OBSC_COLLAPSE_NOWAIT)) {
			vm_page_t pp;

			if (op & OBSC_COLLAPSE_NOWAIT) {
				if ((p->oflags & VPO_BUSY) || !p->valid || 
				    p->busy)
					continue;
			} else if (op & OBSC_COLLAPSE_WAIT) {
				if ((p->oflags & VPO_BUSY) || p->busy) {
					VM_OBJECT_UNLOCK(object);
					p->oflags |= VPO_WANTED;
					VM_OBJECT_SLEEP(backing_object, p,
					    PDROP | PVM, "vmocol", 0);
					VM_OBJECT_LOCK(object);
					VM_OBJECT_LOCK(backing_object);
					/*
					 * If we slept, anything could have
					 * happened.  Since the object is
					 * marked dead, the backing offset
					 * should not have changed so we
					 * just restart our scan.
					 */
					goto restart;
				}
			}

			KASSERT(
			    p->object == backing_object,
			    ("vm_object_backing_scan: object mismatch")
			);

			/*
			 * Destroy any associated swap
			 */
			if (backing_object->type == OBJT_SWAP) {
				swap_pager_freespace(
				    backing_object, 
				    p->pindex,
				    1
				);
			}

			if (
			    p->pindex < backing_offset_index ||
			    new_pindex >= object->size
			) {
				/*
				 * Page is out of the parent object's range, we 
				 * can simply destroy it. 
				 */
				vm_page_lock(p);
				KASSERT(!pmap_page_is_mapped(p),
				    ("freeing mapped page %p", p));
				if (p->wire_count == 0)
					vm_page_free(p);
				else
					vm_page_remove(p);
				vm_page_unlock(p);
				continue;
			}

			pp = vm_page_lookup(object, new_pindex);
			if (
			    (op & OBSC_COLLAPSE_NOWAIT) != 0 &&
			    (pp != NULL && pp->valid == 0)
			) {
				/*
				 * The page in the parent is not (yet) valid.
				 * We don't know anything about the state of
				 * the original page.  It might be mapped,
				 * so we must avoid the next if here.
				 *
				 * This is due to a race in vm_fault() where
				 * we must unbusy the original (backing_obj)
				 * page before we can (re)lock the parent.
				 * Hence we can get here.
				 */
				continue;
			}
			if (
			    pp != NULL ||
			    vm_pager_has_page(object, new_pindex, NULL, NULL)
			) {
				/*
				 * page already exists in parent OR swap exists
				 * for this location in the parent.  Destroy 
				 * the original page from the backing object.
				 *
				 * Leave the parent's page alone
				 */
				vm_page_lock(p);
				KASSERT(!pmap_page_is_mapped(p),
				    ("freeing mapped page %p", p));
				if (p->wire_count == 0)
					vm_page_free(p);
				else
					vm_page_remove(p);
				vm_page_unlock(p);
				continue;
			}

#if VM_NRESERVLEVEL > 0
			/*
			 * Rename the reservation.
			 */
			vm_reserv_rename(p, object, backing_object,
			    backing_offset_index);
#endif

			/*
			 * Page does not exist in parent, rename the
			 * page from the backing object to the main object. 
			 *
			 * If the page was mapped to a process, it can remain 
			 * mapped through the rename.
			 */
			vm_page_rename(p, object, new_pindex);
			/* page automatically made dirty by rename */
		}
	}
	return (r);
}


/*
 * this version of collapse allows the operation to occur earlier and
 * when paging_in_progress is true for an object...  This is not a complete
 * operation, but should plug 99.9% of the rest of the leaks.
 */
static void
vm_object_qcollapse(vm_object_t object)
{
	vm_object_t backing_object = object->backing_object;

	VM_OBJECT_LOCK_ASSERT(object, MA_OWNED);
	VM_OBJECT_LOCK_ASSERT(backing_object, MA_OWNED);

	if (backing_object->ref_count != 1)
		return;

	vm_object_backing_scan(object, OBSC_COLLAPSE_NOWAIT);
}

/*
 *	vm_object_collapse:
 *
 *	Collapse an object with the object backing it.
 *	Pages in the backing object are moved into the
 *	parent, and the backing object is deallocated.
 */
void
vm_object_collapse(vm_object_t object)
{
	VM_OBJECT_LOCK_ASSERT(object, MA_OWNED);
	
	while (TRUE) {
		vm_object_t backing_object;

		/*
		 * Verify that the conditions are right for collapse:
		 *
		 * The object exists and the backing object exists.
		 */
		if ((backing_object = object->backing_object) == NULL)
			break;

		/*
		 * we check the backing object first, because it is most likely
		 * not collapsable.
		 */
		VM_OBJECT_LOCK(backing_object);
		if (backing_object->handle != NULL ||
		    (backing_object->type != OBJT_DEFAULT &&
		     backing_object->type != OBJT_SWAP) ||
		    (backing_object->flags & OBJ_DEAD) ||
		    object->handle != NULL ||
		    (object->type != OBJT_DEFAULT &&
		     object->type != OBJT_SWAP) ||
		    (object->flags & OBJ_DEAD)) {
			VM_OBJECT_UNLOCK(backing_object);
			break;
		}

		if (
		    object->paging_in_progress != 0 ||
		    backing_object->paging_in_progress != 0
		) {
			vm_object_qcollapse(object);
			VM_OBJECT_UNLOCK(backing_object);
			break;
		}
		/*
		 * We know that we can either collapse the backing object (if
		 * the parent is the only reference to it) or (perhaps) have
		 * the parent bypass the object if the parent happens to shadow
		 * all the resident pages in the entire backing object.
		 *
		 * This is ignoring pager-backed pages such as swap pages.
		 * vm_object_backing_scan fails the shadowing test in this
		 * case.
		 */
		if (backing_object->ref_count == 1) {
			/*
			 * If there is exactly one reference to the backing
			 * object, we can collapse it into the parent.  
			 */
			vm_object_backing_scan(object, OBSC_COLLAPSE_WAIT);

#if VM_NRESERVLEVEL > 0
			/*
			 * Break any reservations from backing_object.
			 */
			if (__predict_false(!LIST_EMPTY(&backing_object->rvq)))
				vm_reserv_break_all(backing_object);
#endif

			/*
			 * Move the pager from backing_object to object.
			 */
			if (backing_object->type == OBJT_SWAP) {
				/*
				 * swap_pager_copy() can sleep, in which case
				 * the backing_object's and object's locks are
				 * released and reacquired.
				 * Since swap_pager_copy() is being asked to
				 * destroy the source, it will change the
				 * backing_object's type to OBJT_DEFAULT.
				 */
				swap_pager_copy(
				    backing_object,
				    object,
				    OFF_TO_IDX(object->backing_object_offset), TRUE);
			}
			/*
			 * Object now shadows whatever backing_object did.
			 * Note that the reference to 
			 * backing_object->backing_object moves from within 
			 * backing_object to within object.
			 */
			LIST_REMOVE(object, shadow_list);
			backing_object->shadow_count--;
			if (backing_object->backing_object) {
				VM_OBJECT_LOCK(backing_object->backing_object);
				LIST_REMOVE(backing_object, shadow_list);
				LIST_INSERT_HEAD(
				    &backing_object->backing_object->shadow_head,
				    object, shadow_list);
				/*
				 * The shadow_count has not changed.
				 */
				VM_OBJECT_UNLOCK(backing_object->backing_object);
			}
			object->backing_object = backing_object->backing_object;
			object->backing_object_offset +=
			    backing_object->backing_object_offset;

			/*
			 * Discard backing_object.
			 *
			 * Since the backing object has no pages, no pager left,
			 * and no object references within it, all that is
			 * necessary is to dispose of it.
			 */
			KASSERT(backing_object->ref_count == 1, (
"backing_object %p was somehow re-referenced during collapse!",
			    backing_object));
			VM_OBJECT_UNLOCK(backing_object);
			vm_object_destroy(backing_object);

			object_collapses++;
		} else {
			vm_object_t new_backing_object;

			/*
			 * If we do not entirely shadow the backing object,
			 * there is nothing we can do so we give up.
			 */
			if (object->resident_page_count != object->size &&
			    vm_object_backing_scan(object,
			    OBSC_TEST_ALL_SHADOWED) == 0) {
				VM_OBJECT_UNLOCK(backing_object);
				break;
			}

			/*
			 * Make the parent shadow the next object in the
			 * chain.  Deallocating backing_object will not remove
			 * it, since its reference count is at least 2.
			 */
			LIST_REMOVE(object, shadow_list);
			backing_object->shadow_count--;

			new_backing_object = backing_object->backing_object;
			if ((object->backing_object = new_backing_object) != NULL) {
				VM_OBJECT_LOCK(new_backing_object);
				LIST_INSERT_HEAD(
				    &new_backing_object->shadow_head,
				    object,
				    shadow_list
				);
				new_backing_object->shadow_count++;
				vm_object_reference_locked(new_backing_object);
				VM_OBJECT_UNLOCK(new_backing_object);
				object->backing_object_offset +=
					backing_object->backing_object_offset;
			}

			/*
			 * Drop the reference count on backing_object. Since
			 * its ref_count was at least 2, it will not vanish.
			 */
			backing_object->ref_count--;
			VM_OBJECT_UNLOCK(backing_object);
			object_bypasses++;
		}

		/*
		 * Try again with this object's new backing object.
		 */
	}
}

/*
 *	vm_object_page_remove:
 *
 *	For the given object, either frees or invalidates each of the
 *	specified pages.  In general, a page is freed.  However, if a page is
 *	wired for any reason other than the existence of a managed, wired
 *	mapping, then it may be invalidated but not removed from the object.
 *	Pages are specified by the given range ["start", "end") and the option
 *	OBJPR_CLEANONLY.  As a special case, if "end" is zero, then the range
 *	extends from "start" to the end of the object.  If the option
 *	OBJPR_CLEANONLY is specified, then only the non-dirty pages within the
 *	specified range are affected.  If the option OBJPR_NOTMAPPED is
 *	specified, then the pages within the specified range must have no
 *	mappings.  Otherwise, if this option is not specified, any mappings to
 *	the specified pages are removed before the pages are freed or
 *	invalidated.
 *
 *	In general, this operation should only be performed on objects that
 *	contain managed pages.  There are, however, two exceptions.  First, it
 *	is performed on the kernel and kmem objects by vm_map_entry_delete().
 *	Second, it is used by msync(..., MS_INVALIDATE) to invalidate device-
 *	backed pages.  In both of these cases, the option OBJPR_CLEANONLY must
 *	not be specified and the option OBJPR_NOTMAPPED must be specified.
 *
 *	The object must be locked.
 */
void
vm_object_page_remove(vm_object_t object, vm_pindex_t start, vm_pindex_t end,
    int options)
{
	struct vnode *vp;
	vm_page_t pa[VM_RADIX_STACK];
	vm_page_t p;
	u_int exhausted;
	int i, n;
	int wirings;

	VM_OBJECT_LOCK_ASSERT(object, MA_OWNED);
	KASSERT((object->flags & OBJ_UNMANAGED) == 0 ||
	    (options & (OBJPR_CLEANONLY | OBJPR_NOTMAPPED)) == OBJPR_NOTMAPPED,
	    ("vm_object_page_remove: illegal options for object %p", object));
	if (object->resident_page_count == 0 && object->cached_page_count == 0)
		return;
	vp = NULL;
	vm_object_pip_add(object, 1);
restart:
	exhausted = 0;
	while (exhausted == 0 && (n = vm_radix_lookupn(&object->rtree, start,
	    end, VM_RADIX_ANY, (void **)pa, VM_RADIX_STACK, &start,
	    &exhausted)) != 0) {
		for (i = 0; i < n; i++) {
			p = pa[i];
			/*
			 * Another thread may allocate this cached page from
			 * the queue before we acquire the page queue free
			 * mtx.
			 */
			if (p->flags & PG_CACHED) {
				mtx_lock(&vm_page_queue_free_mtx);
				if (p->object == object) {
					vm_page_cache_free(p);
					if (object->type == OBJT_VNODE &&
					    object->cached_page_count == 0)
						vp = object->handle;
				}
				mtx_unlock(&vm_page_queue_free_mtx);
				continue;
			} else if (p->object != object)
				continue;
			/*
			 * If the page is wired for any reason besides
			 * the existence of managed, wired mappings, then
			 * it cannot be freed.  For example, fictitious
			 * pages, which represent device memory, are
			 * inherently wired and cannot be freed.  They can,
			 * however, be invalidated if the option
			 * OBJPR_CLEANONLY is not specified.
			 */
			vm_page_lock(p);
			if ((wirings = p->wire_count) != 0 &&
			    (wirings = pmap_page_wired_mappings(p)) !=
			    p->wire_count) {
				if ((options & OBJPR_NOTMAPPED) == 0) {
					pmap_remove_all(p);
					/*
					 * Account for removal of wired
					 * mappings.
					 */
					if (wirings != 0)
						p->wire_count -= wirings;
				}
				if ((options & OBJPR_CLEANONLY) == 0) {
					p->valid = 0;
					vm_page_undirty(p);
				}
				vm_page_unlock(p);
				continue;
			}
			if (vm_page_sleep_if_busy(p, TRUE, "vmopar")) {
				start = p->pindex;
				goto restart;
			}
			KASSERT((p->flags & PG_FICTITIOUS) == 0,
			    ("vm_object_page_remove: page %p is fictitious",
			    p));
			if ((options & OBJPR_CLEANONLY) != 0 && p->valid != 0) {
				if ((options & OBJPR_NOTMAPPED) == 0)
					pmap_remove_write(p);
				if (p->dirty) {
					vm_page_unlock(p);
					continue;
				}
			}
			if ((options & OBJPR_NOTMAPPED) == 0) {
				pmap_remove_all(p);
				/* Account for removal of wired mappings. */
				if (wirings != 0) {
					KASSERT(p->wire_count == wirings,
					    ("inconsistent wire count %d %d %p",
					    p->wire_count, wirings, p));
					p->wire_count = 0;
					atomic_subtract_int(&cnt.v_wire_count,
					    1);
				}
				if (wirings != 0)
					p->wire_count -= wirings;
			}
			vm_page_free(p);
			vm_page_unlock(p);
		}
		if (n < VM_RADIX_STACK)
			break;
	}
	vm_object_pip_wakeup(object);
	if (vp)
		vdrop(vp);
}

/*
 *	vm_object_page_cache:
 *
 *	For the given object, attempt to move the specified clean
 *	pages to the cache queue.  If a page is wired for any reason,
 *	then it will not be changed.  Pages are specified by the given
 *	range ["start", "end").  As a special case, if "end" is zero,
 *	then the range extends from "start" to the end of the object.
 *	Any mappings to the specified pages are removed before the
 *	pages are moved to the cache queue.
 *
 *	This operation should only be performed on objects that
 *	contain non-fictitious, managed pages.
 *
 *	The object must be locked.
 */
void
vm_object_page_cache(vm_object_t object, vm_pindex_t start, vm_pindex_t end)
{
	struct mtx *mtx, *new_mtx;
	vm_page_t p, next;

	VM_OBJECT_LOCK_ASSERT(object, MA_OWNED);
	KASSERT((object->flags & (OBJ_FICTITIOUS | OBJ_UNMANAGED)) == 0,
	    ("vm_object_page_cache: illegal object %p", object));
	if (object->resident_page_count == 0)
		return;
	p = vm_page_find_least(object, start);

	/*
	 * Here, the variable "p" is either (1) the page with the least pindex
	 * greater than or equal to the parameter "start" or (2) NULL. 
	 */
	mtx = NULL;
	for (; p != NULL && (p->pindex < end || end == 0); p = next) {
		next = TAILQ_NEXT(p, listq);

		/*
		 * Avoid releasing and reacquiring the same page lock.
		 */
		new_mtx = vm_page_lockptr(p);
		if (mtx != new_mtx) {
			if (mtx != NULL)
				mtx_unlock(mtx);
			mtx = new_mtx;
			mtx_lock(mtx);
		}
		vm_page_try_to_cache(p);
	}
	if (mtx != NULL)
		mtx_unlock(mtx);
}

/*
 *	Populate the specified range of the object with valid pages.  Returns
 *	TRUE if the range is successfully populated and FALSE otherwise.
 *
 *	Note: This function should be optimized to pass a larger array of
 *	pages to vm_pager_get_pages() before it is applied to a non-
 *	OBJT_DEVICE object.
 *
 *	The object must be locked.
 */
boolean_t
vm_object_populate(vm_object_t object, vm_pindex_t start, vm_pindex_t end)
{
	vm_page_t m, ma[1];
	vm_pindex_t pindex;
	int rv;

	VM_OBJECT_LOCK_ASSERT(object, MA_OWNED);
	for (pindex = start; pindex < end; pindex++) {
		m = vm_page_grab(object, pindex, VM_ALLOC_NORMAL |
		    VM_ALLOC_RETRY);
		if (m->valid != VM_PAGE_BITS_ALL) {
			ma[0] = m;
			rv = vm_pager_get_pages(object, ma, 1, 0);
			m = vm_page_lookup(object, pindex);
			if (m == NULL)
				break;
			if (rv != VM_PAGER_OK) {
				vm_page_lock(m);
				vm_page_free(m);
				vm_page_unlock(m);
				break;
			}
		}
		/*
		 * Keep "m" busy because a subsequent iteration may unlock
		 * the object.
		 */
	}
	if (pindex > start) {
		m = vm_page_lookup(object, start);
		while (m != NULL && m->pindex < pindex) {
			vm_page_wakeup(m);
			m = TAILQ_NEXT(m, listq);
		}
	}
	return (pindex == end);
}

/*
 *	Routine:	vm_object_coalesce
 *	Function:	Coalesces two objects backing up adjoining
 *			regions of memory into a single object.
 *
 *	returns TRUE if objects were combined.
 *
 *	NOTE:	Only works at the moment if the second object is NULL -
 *		if it's not, which object do we lock first?
 *
 *	Parameters:
 *		prev_object	First object to coalesce
 *		prev_offset	Offset into prev_object
 *		prev_size	Size of reference to prev_object
 *		next_size	Size of reference to the second object
 *		reserved	Indicator that extension region has
 *				swap accounted for
 *
 *	Conditions:
 *	The object must *not* be locked.
 */
boolean_t
vm_object_coalesce(vm_object_t prev_object, vm_ooffset_t prev_offset,
    vm_size_t prev_size, vm_size_t next_size, boolean_t reserved)
{
	vm_pindex_t next_pindex;

	if (prev_object == NULL)
		return (TRUE);
	VM_OBJECT_LOCK(prev_object);
	if (prev_object->type != OBJT_DEFAULT &&
	    prev_object->type != OBJT_SWAP) {
		VM_OBJECT_UNLOCK(prev_object);
		return (FALSE);
	}

	/*
	 * Try to collapse the object first
	 */
	vm_object_collapse(prev_object);

	/*
	 * Can't coalesce if: . more than one reference . paged out . shadows
	 * another object . has a copy elsewhere (any of which mean that the
	 * pages not mapped to prev_entry may be in use anyway)
	 */
	if (prev_object->backing_object != NULL) {
		VM_OBJECT_UNLOCK(prev_object);
		return (FALSE);
	}

	prev_size >>= PAGE_SHIFT;
	next_size >>= PAGE_SHIFT;
	next_pindex = OFF_TO_IDX(prev_offset) + prev_size;

	if ((prev_object->ref_count > 1) &&
	    (prev_object->size != next_pindex)) {
		VM_OBJECT_UNLOCK(prev_object);
		return (FALSE);
	}

	/*
	 * Account for the charge.
	 */
	if (prev_object->cred != NULL) {

		/*
		 * If prev_object was charged, then this mapping,
		 * althought not charged now, may become writable
		 * later. Non-NULL cred in the object would prevent
		 * swap reservation during enabling of the write
		 * access, so reserve swap now. Failed reservation
		 * cause allocation of the separate object for the map
		 * entry, and swap reservation for this entry is
		 * managed in appropriate time.
		 */
		if (!reserved && !swap_reserve_by_cred(ptoa(next_size),
		    prev_object->cred)) {
			return (FALSE);
		}
		prev_object->charge += ptoa(next_size);
	}

	/*
	 * Remove any pages that may still be in the object from a previous
	 * deallocation.
	 */
	if (next_pindex < prev_object->size) {
		vm_object_page_remove(prev_object, next_pindex, next_pindex +
		    next_size, 0);
		if (prev_object->type == OBJT_SWAP)
			swap_pager_freespace(prev_object,
					     next_pindex, next_size);
#if 0
		if (prev_object->cred != NULL) {
			KASSERT(prev_object->charge >=
			    ptoa(prev_object->size - next_pindex),
			    ("object %p overcharged 1 %jx %jx", prev_object,
				(uintmax_t)next_pindex, (uintmax_t)next_size));
			prev_object->charge -= ptoa(prev_object->size -
			    next_pindex);
		}
#endif
	}

	/*
	 * Extend the object if necessary.
	 */
	if (next_pindex + next_size > prev_object->size)
		prev_object->size = next_pindex + next_size;

	VM_OBJECT_UNLOCK(prev_object);
	return (TRUE);
}

void
vm_object_set_writeable_dirty(vm_object_t object)
{

	VM_OBJECT_LOCK_ASSERT(object, MA_OWNED);
	if (object->type != OBJT_VNODE)
		return;
	object->generation++;
	if ((object->flags & OBJ_MIGHTBEDIRTY) != 0)
		return;
	vm_object_set_flag(object, OBJ_MIGHTBEDIRTY);
}

#include "opt_ddb.h"
#ifdef DDB
#include <sys/kernel.h>

#include <sys/cons.h>

#include <ddb/ddb.h>

static int
_vm_object_in_map(vm_map_t map, vm_object_t object, vm_map_entry_t entry)
{
	vm_map_t tmpm;
	vm_map_entry_t tmpe;
	vm_object_t obj;
	int entcount;

	if (map == 0)
		return 0;

	if (entry == 0) {
		tmpe = map->header.next;
		entcount = map->nentries;
		while (entcount-- && (tmpe != &map->header)) {
			if (_vm_object_in_map(map, object, tmpe)) {
				return 1;
			}
			tmpe = tmpe->next;
		}
	} else if (entry->eflags & MAP_ENTRY_IS_SUB_MAP) {
		tmpm = entry->object.sub_map;
		tmpe = tmpm->header.next;
		entcount = tmpm->nentries;
		while (entcount-- && tmpe != &tmpm->header) {
			if (_vm_object_in_map(tmpm, object, tmpe)) {
				return 1;
			}
			tmpe = tmpe->next;
		}
	} else if ((obj = entry->object.vm_object) != NULL) {
		for (; obj; obj = obj->backing_object)
			if (obj == object) {
				return 1;
			}
	}
	return 0;
}

static int
vm_object_in_map(vm_object_t object)
{
	struct proc *p;

	/* sx_slock(&allproc_lock); */
	FOREACH_PROC_IN_SYSTEM(p) {
		if (!p->p_vmspace /* || (p->p_flag & (P_SYSTEM|P_WEXIT)) */)
			continue;
		if (_vm_object_in_map(&p->p_vmspace->vm_map, object, 0)) {
			/* sx_sunlock(&allproc_lock); */
			return 1;
		}
	}
	/* sx_sunlock(&allproc_lock); */
	if (_vm_object_in_map(kernel_map, object, 0))
		return 1;
	if (_vm_object_in_map(kmem_map, object, 0))
		return 1;
	if (_vm_object_in_map(pager_map, object, 0))
		return 1;
	if (_vm_object_in_map(buffer_map, object, 0))
		return 1;
	return 0;
}

DB_SHOW_COMMAND(vmochk, vm_object_check)
{
	vm_object_t object;

	/*
	 * make sure that internal objs are in a map somewhere
	 * and none have zero ref counts.
	 */
	TAILQ_FOREACH(object, &vm_object_list, object_list) {
		if (object->handle == NULL &&
		    (object->type == OBJT_DEFAULT || object->type == OBJT_SWAP)) {
			if (object->ref_count == 0) {
				db_printf("vmochk: internal obj has zero ref count: %ld\n",
					(long)object->size);
			}
			if (!vm_object_in_map(object)) {
				db_printf(
			"vmochk: internal obj is not in a map: "
			"ref: %d, size: %lu: 0x%lx, backing_object: %p\n",
				    object->ref_count, (u_long)object->size, 
				    (u_long)object->size,
				    (void *)object->backing_object);
			}
		}
	}
}

/*
 *	vm_object_print:	[ debug ]
 */
DB_SHOW_COMMAND(object, vm_object_print_static)
{
	/* XXX convert args. */
	vm_object_t object = (vm_object_t)addr;
	boolean_t full = have_addr;

	vm_page_t p;

	/* XXX count is an (unused) arg.  Avoid shadowing it. */
#define	count	was_count

	int count;

	if (object == NULL)
		return;

	db_iprintf(
	    "Object %p: type=%d, size=0x%jx, res=%d, ref=%d, flags=0x%x ruid %d charge %jx\n",
	    object, (int)object->type, (uintmax_t)object->size,
	    object->resident_page_count, object->ref_count, object->flags,
	    object->cred ? object->cred->cr_ruid : -1, (uintmax_t)object->charge);
	db_iprintf(" sref=%d, backing_object(%d)=(%p)+0x%jx\n",
	    object->shadow_count, 
	    object->backing_object ? object->backing_object->ref_count : 0,
	    object->backing_object, (uintmax_t)object->backing_object_offset);

	if (!full)
		return;

	db_indent += 2;
	count = 0;
	TAILQ_FOREACH(p, &object->memq, listq) {
		if (count == 0)
			db_iprintf("memory:=");
		else if (count == 6) {
			db_printf("\n");
			db_iprintf(" ...");
			count = 0;
		} else
			db_printf(",");
		count++;

		db_printf("(off=0x%jx,page=0x%jx,obj=%p,flags=0x%X)",
		    (uintmax_t)p->pindex, (uintmax_t)VM_PAGE_TO_PHYS(p),
		    p->object, p->flags);
	}
	if (count != 0)
		db_printf("\n");
	db_indent -= 2;
}

/* XXX. */
#undef count

/* XXX need this non-static entry for calling from vm_map_print. */
void
vm_object_print(
        /* db_expr_t */ long addr,
	boolean_t have_addr,
	/* db_expr_t */ long count,
	char *modif)
{
	vm_object_print_static(addr, have_addr, count, modif);
}

DB_SHOW_COMMAND(vmopag, vm_object_print_pages)
{
	vm_object_t object;
	vm_pindex_t fidx;
	vm_paddr_t pa;
	vm_page_t m, prev_m;
	int rcount, nl, c;

	nl = 0;
	TAILQ_FOREACH(object, &vm_object_list, object_list) {
		db_printf("new object: %p\n", (void *)object);
		if (nl > 18) {
			c = cngetc();
			if (c != ' ')
				return;
			nl = 0;
		}
		nl++;
		rcount = 0;
		fidx = 0;
		pa = -1;
		TAILQ_FOREACH(m, &object->memq, listq) {
			if (m->pindex > 128)
				break;
			if ((prev_m = TAILQ_PREV(m, pglist, listq)) != NULL &&
			    prev_m->pindex + 1 != m->pindex) {
				if (rcount) {
					db_printf(" index(%ld)run(%d)pa(0x%lx)\n",
						(long)fidx, rcount, (long)pa);
					if (nl > 18) {
						c = cngetc();
						if (c != ' ')
							return;
						nl = 0;
					}
					nl++;
					rcount = 0;
				}
			}				
			if (rcount &&
				(VM_PAGE_TO_PHYS(m) == pa + rcount * PAGE_SIZE)) {
				++rcount;
				continue;
			}
			if (rcount) {
				db_printf(" index(%ld)run(%d)pa(0x%lx)\n",
					(long)fidx, rcount, (long)pa);
				if (nl > 18) {
					c = cngetc();
					if (c != ' ')
						return;
					nl = 0;
				}
				nl++;
			}
			fidx = m->pindex;
			pa = VM_PAGE_TO_PHYS(m);
			rcount = 1;
		}
		if (rcount) {
			db_printf(" index(%ld)run(%d)pa(0x%lx)\n",
				(long)fidx, rcount, (long)pa);
			if (nl > 18) {
				c = cngetc();
				if (c != ' ')
					return;
				nl = 0;
			}
			nl++;
		}
	}
}
#endif /* DDB */<|MERGE_RESOLUTION|>--- conflicted
+++ resolved
@@ -1363,7 +1363,6 @@
 	}
 	start = offidxstart;
 retry:
-<<<<<<< HEAD
 	exhausted = 0;
 	while (exhausted == 0 && (n = vm_radix_lookupn(&orig_object->rtree,
 	    start, offidxstart + size, VM_RADIX_ANY, (void **)ma,
@@ -1391,32 +1390,10 @@
 				start = m->pindex;
 				VM_OBJECT_UNLOCK(new_object);
 				m->oflags |= VPO_WANTED;
-				msleep(m, VM_OBJECT_MTX(orig_object), PVM,
-				    "spltwt", 0);
+				VM_OBJECT_SLEEP(orig_object, m, PVM, "spltwt", 0);
 				VM_OBJECT_LOCK(new_object);
 				goto retry;
 			}
-=======
-	m = vm_page_find_least(orig_object, offidxstart);
-	for (; m != NULL && (idx = m->pindex - offidxstart) < size;
-	    m = m_next) {
-		m_next = TAILQ_NEXT(m, listq);
-
-		/*
-		 * We must wait for pending I/O to complete before we can
-		 * rename the page.
-		 *
-		 * We do not have to VM_PROT_NONE the page as mappings should
-		 * not be changed by this operation.
-		 */
-		if ((m->oflags & VPO_BUSY) || m->busy) {
-			VM_OBJECT_UNLOCK(new_object);
-			m->oflags |= VPO_WANTED;
-			VM_OBJECT_SLEEP(orig_object, m, PVM, "spltwt" , 0);
-			VM_OBJECT_LOCK(new_object);
-			goto retry;
-		}
->>>>>>> 49f99b72
 #if VM_NRESERVLEVEL > 0
 			/*
 			 * If some of the reservation's allocated pages remain
