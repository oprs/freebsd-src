/*-
 * SPDX-License-Identifier: BSD-2-Clause
 *
 * Copyright (c) 2001 Daniel Hartmeier
 * Copyright (c) 2002,2003 Henning Brauer
 * Copyright (c) 2012 Gleb Smirnoff <glebius@FreeBSD.org>
 * All rights reserved.
 *
 * Redistribution and use in source and binary forms, with or without
 * modification, are permitted provided that the following conditions
 * are met:
 *
 *    - Redistributions of source code must retain the above copyright
 *      notice, this list of conditions and the following disclaimer.
 *    - Redistributions in binary form must reproduce the above
 *      copyright notice, this list of conditions and the following
 *      disclaimer in the documentation and/or other materials provided
 *      with the distribution.
 *
 * THIS SOFTWARE IS PROVIDED BY THE COPYRIGHT HOLDERS AND CONTRIBUTORS
 * "AS IS" AND ANY EXPRESS OR IMPLIED WARRANTIES, INCLUDING, BUT NOT
 * LIMITED TO, THE IMPLIED WARRANTIES OF MERCHANTABILITY AND FITNESS
 * FOR A PARTICULAR PURPOSE ARE DISCLAIMED. IN NO EVENT SHALL THE
 * COPYRIGHT HOLDERS OR CONTRIBUTORS BE LIABLE FOR ANY DIRECT, INDIRECT,
 * INCIDENTAL, SPECIAL, EXEMPLARY, OR CONSEQUENTIAL DAMAGES (INCLUDING,
 * BUT NOT LIMITED TO, PROCUREMENT OF SUBSTITUTE GOODS OR SERVICES;
 * LOSS OF USE, DATA, OR PROFITS; OR BUSINESS INTERRUPTION) HOWEVER
 * CAUSED AND ON ANY THEORY OF LIABILITY, WHETHER IN CONTRACT, STRICT
 * LIABILITY, OR TORT (INCLUDING NEGLIGENCE OR OTHERWISE) ARISING IN
 * ANY WAY OUT OF THE USE OF THIS SOFTWARE, EVEN IF ADVISED OF THE
 * POSSIBILITY OF SUCH DAMAGE.
 *
 * Effort sponsored in part by the Defense Advanced Research Projects
 * Agency (DARPA) and Air Force Research Laboratory, Air Force
 * Materiel Command, USAF, under agreement number F30602-01-2-0537.
 *
 *	$OpenBSD: pf_ioctl.c,v 1.213 2009/02/15 21:46:12 mbalmer Exp $
 */

#include <sys/cdefs.h>
__FBSDID("$FreeBSD$");

#include "opt_inet.h"
#include "opt_inet6.h"
#include "opt_bpf.h"
#include "opt_pf.h"

#include <sys/param.h>
#include <sys/_bitset.h>
#include <sys/bitset.h>
#include <sys/bus.h>
#include <sys/conf.h>
#include <sys/endian.h>
#include <sys/fcntl.h>
#include <sys/filio.h>
#include <sys/hash.h>
#include <sys/interrupt.h>
#include <sys/jail.h>
#include <sys/kernel.h>
#include <sys/kthread.h>
#include <sys/lock.h>
#include <sys/mbuf.h>
#include <sys/module.h>
#include <sys/proc.h>
#include <sys/smp.h>
#include <sys/socket.h>
#include <sys/sysctl.h>
#include <sys/md5.h>
#include <sys/ucred.h>

#include <net/if.h>
#include <net/if_var.h>
#include <net/vnet.h>
#include <net/route.h>
#include <net/pfil.h>
#include <net/pfvar.h>
#include <net/if_pfsync.h>
#include <net/if_pflog.h>

#include <netinet/in.h>
#include <netinet/ip.h>
#include <netinet/ip_var.h>
#include <netinet6/ip6_var.h>
#include <netinet/ip_icmp.h>

#ifdef INET6
#include <netinet/ip6.h>
#endif /* INET6 */

#ifdef ALTQ
#include <net/altq/altq.h>
#endif

static struct pf_pool	*pf_get_pool(char *, u_int32_t, u_int8_t, u_int32_t,
			    u_int8_t, u_int8_t, u_int8_t);

static void		 pf_mv_pool(struct pf_palist *, struct pf_palist *);
static void		 pf_empty_pool(struct pf_palist *);
static int		 pfioctl(struct cdev *, u_long, caddr_t, int,
			    struct thread *);
#ifdef ALTQ
static int		 pf_begin_altq(u_int32_t *);
static int		 pf_rollback_altq(u_int32_t);
static int		 pf_commit_altq(u_int32_t);
static int		 pf_enable_altq(struct pf_altq *);
static int		 pf_disable_altq(struct pf_altq *);
static u_int32_t	 pf_qname2qid(char *);
static void		 pf_qid_unref(u_int32_t);
#endif /* ALTQ */
static int		 pf_begin_rules(u_int32_t *, int, const char *);
static int		 pf_rollback_rules(u_int32_t, int, char *);
static int		 pf_setup_pfsync_matching(struct pf_ruleset *);
static void		 pf_hash_rule(MD5_CTX *, struct pf_rule *);
static void		 pf_hash_rule_addr(MD5_CTX *, struct pf_rule_addr *);
static int		 pf_commit_rules(u_int32_t, int, char *);
static int		 pf_addr_setup(struct pf_ruleset *,
			    struct pf_addr_wrap *, sa_family_t);
static void		 pf_addr_copyout(struct pf_addr_wrap *);
#ifdef ALTQ
static int		 pf_export_kaltq(struct pf_altq *,
			    struct pfioc_altq_v1 *, size_t);
static int		 pf_import_kaltq(struct pfioc_altq_v1 *,
			    struct pf_altq *, size_t);
#endif /* ALTQ */

VNET_DEFINE(struct pf_rule,	pf_default_rule);

#ifdef ALTQ
VNET_DEFINE_STATIC(int,		pf_altq_running);
#define	V_pf_altq_running	VNET(pf_altq_running)
#endif

#define	TAGID_MAX	 50000
struct pf_tagname {
	TAILQ_ENTRY(pf_tagname)	namehash_entries;
	TAILQ_ENTRY(pf_tagname)	taghash_entries;
	char			name[PF_TAG_NAME_SIZE];
	uint16_t		tag;
	int			ref;
};

struct pf_tagset {
	TAILQ_HEAD(, pf_tagname)	*namehash;
	TAILQ_HEAD(, pf_tagname)	*taghash;
	unsigned int			 mask;
	uint32_t			 seed;
	BITSET_DEFINE(, TAGID_MAX)	 avail;
};

VNET_DEFINE(struct pf_tagset, pf_tags);
#define	V_pf_tags	VNET(pf_tags)
static unsigned int	pf_rule_tag_hashsize;
#define	PF_RULE_TAG_HASH_SIZE_DEFAULT	128
SYSCTL_UINT(_net_pf, OID_AUTO, rule_tag_hashsize, CTLFLAG_RDTUN,
    &pf_rule_tag_hashsize, PF_RULE_TAG_HASH_SIZE_DEFAULT,
    "Size of pf(4) rule tag hashtable");

#ifdef ALTQ
VNET_DEFINE(struct pf_tagset, pf_qids);
#define	V_pf_qids	VNET(pf_qids)
static unsigned int	pf_queue_tag_hashsize;
#define	PF_QUEUE_TAG_HASH_SIZE_DEFAULT	128
SYSCTL_UINT(_net_pf, OID_AUTO, queue_tag_hashsize, CTLFLAG_RDTUN,
    &pf_queue_tag_hashsize, PF_QUEUE_TAG_HASH_SIZE_DEFAULT,
    "Size of pf(4) queue tag hashtable");
#endif
VNET_DEFINE(uma_zone_t,	 pf_tag_z);
#define	V_pf_tag_z		 VNET(pf_tag_z)
static MALLOC_DEFINE(M_PFALTQ, "pf_altq", "pf(4) altq configuration db");
static MALLOC_DEFINE(M_PFRULE, "pf_rule", "pf(4) rules");

#if (PF_QNAME_SIZE != PF_TAG_NAME_SIZE)
#error PF_QNAME_SIZE must be equal to PF_TAG_NAME_SIZE
#endif

static void		 pf_init_tagset(struct pf_tagset *, unsigned int *,
			    unsigned int);
static void		 pf_cleanup_tagset(struct pf_tagset *);
static uint16_t		 tagname2hashindex(const struct pf_tagset *, const char *);
static uint16_t		 tag2hashindex(const struct pf_tagset *, uint16_t);
static u_int16_t	 tagname2tag(struct pf_tagset *, char *);
static u_int16_t	 pf_tagname2tag(char *);
static void		 tag_unref(struct pf_tagset *, u_int16_t);

#define DPFPRINTF(n, x) if (V_pf_status.debug >= (n)) printf x

struct cdev *pf_dev;

/*
 * XXX - These are new and need to be checked when moveing to a new version
 */
static void		 pf_clear_states(void);
static int		 pf_clear_tables(void);
static void		 pf_clear_srcnodes(struct pf_src_node *);
static void		 pf_kill_srcnodes(struct pfioc_src_node_kill *);
static void		 pf_tbladdr_copyout(struct pf_addr_wrap *);

/*
 * Wrapper functions for pfil(9) hooks
 */
#ifdef INET
static int pf_check_in(void *arg, struct mbuf **m, struct ifnet *ifp,
    int dir, int flags, struct inpcb *inp);
static int pf_check_out(void *arg, struct mbuf **m, struct ifnet *ifp,
    int dir, int flags, struct inpcb *inp);
#endif
#ifdef INET6
static int pf_check6_in(void *arg, struct mbuf **m, struct ifnet *ifp,
    int dir, int flags, struct inpcb *inp);
static int pf_check6_out(void *arg, struct mbuf **m, struct ifnet *ifp,
    int dir, int flags, struct inpcb *inp);
#endif

static int		hook_pf(void);
static int		dehook_pf(void);
static int		shutdown_pf(void);
static int		pf_load(void);
static void		pf_unload(void);

static struct cdevsw pf_cdevsw = {
	.d_ioctl =	pfioctl,
	.d_name =	PF_NAME,
	.d_version =	D_VERSION,
};

volatile VNET_DEFINE_STATIC(int, pf_pfil_hooked);
#define V_pf_pfil_hooked	VNET(pf_pfil_hooked)

/*
 * We need a flag that is neither hooked nor running to know when
 * the VNET is "valid".  We primarily need this to control (global)
 * external event, e.g., eventhandlers.
 */
VNET_DEFINE(int, pf_vnet_active);
#define V_pf_vnet_active	VNET(pf_vnet_active)

int pf_end_threads;
struct proc *pf_purge_proc;

struct rmlock			pf_rules_lock;
struct sx			pf_ioctl_lock;
struct sx			pf_end_lock;

/* pfsync */
VNET_DEFINE(pfsync_state_import_t *, pfsync_state_import_ptr);
VNET_DEFINE(pfsync_insert_state_t *, pfsync_insert_state_ptr);
VNET_DEFINE(pfsync_update_state_t *, pfsync_update_state_ptr);
VNET_DEFINE(pfsync_delete_state_t *, pfsync_delete_state_ptr);
VNET_DEFINE(pfsync_clear_states_t *, pfsync_clear_states_ptr);
VNET_DEFINE(pfsync_defer_t *, pfsync_defer_ptr);
pfsync_detach_ifnet_t *pfsync_detach_ifnet_ptr;

/* pflog */
pflog_packet_t			*pflog_packet_ptr = NULL;

extern u_long	pf_ioctl_maxcount;

static void
pfattach_vnet(void)
{
	u_int32_t *my_timeout = V_pf_default_rule.timeout;

	pf_initialize();
	pfr_initialize();
	pfi_initialize_vnet();
	pf_normalize_init();

	V_pf_limits[PF_LIMIT_STATES].limit = PFSTATE_HIWAT;
	V_pf_limits[PF_LIMIT_SRC_NODES].limit = PFSNODE_HIWAT;

	RB_INIT(&V_pf_anchors);
	pf_init_ruleset(&pf_main_ruleset);

	/* default rule should never be garbage collected */
	V_pf_default_rule.entries.tqe_prev = &V_pf_default_rule.entries.tqe_next;
#ifdef PF_DEFAULT_TO_DROP
	V_pf_default_rule.action = PF_DROP;
#else
	V_pf_default_rule.action = PF_PASS;
#endif
	V_pf_default_rule.nr = -1;
	V_pf_default_rule.rtableid = -1;

	V_pf_default_rule.states_cur = counter_u64_alloc(M_WAITOK);
	V_pf_default_rule.states_tot = counter_u64_alloc(M_WAITOK);
	V_pf_default_rule.src_nodes = counter_u64_alloc(M_WAITOK);

	/* initialize default timeouts */
	my_timeout[PFTM_TCP_FIRST_PACKET] = PFTM_TCP_FIRST_PACKET_VAL;
	my_timeout[PFTM_TCP_OPENING] = PFTM_TCP_OPENING_VAL;
	my_timeout[PFTM_TCP_ESTABLISHED] = PFTM_TCP_ESTABLISHED_VAL;
	my_timeout[PFTM_TCP_CLOSING] = PFTM_TCP_CLOSING_VAL;
	my_timeout[PFTM_TCP_FIN_WAIT] = PFTM_TCP_FIN_WAIT_VAL;
	my_timeout[PFTM_TCP_CLOSED] = PFTM_TCP_CLOSED_VAL;
	my_timeout[PFTM_UDP_FIRST_PACKET] = PFTM_UDP_FIRST_PACKET_VAL;
	my_timeout[PFTM_UDP_SINGLE] = PFTM_UDP_SINGLE_VAL;
	my_timeout[PFTM_UDP_MULTIPLE] = PFTM_UDP_MULTIPLE_VAL;
	my_timeout[PFTM_ICMP_FIRST_PACKET] = PFTM_ICMP_FIRST_PACKET_VAL;
	my_timeout[PFTM_ICMP_ERROR_REPLY] = PFTM_ICMP_ERROR_REPLY_VAL;
	my_timeout[PFTM_OTHER_FIRST_PACKET] = PFTM_OTHER_FIRST_PACKET_VAL;
	my_timeout[PFTM_OTHER_SINGLE] = PFTM_OTHER_SINGLE_VAL;
	my_timeout[PFTM_OTHER_MULTIPLE] = PFTM_OTHER_MULTIPLE_VAL;
	my_timeout[PFTM_FRAG] = PFTM_FRAG_VAL;
	my_timeout[PFTM_INTERVAL] = PFTM_INTERVAL_VAL;
	my_timeout[PFTM_SRC_NODE] = PFTM_SRC_NODE_VAL;
	my_timeout[PFTM_TS_DIFF] = PFTM_TS_DIFF_VAL;
	my_timeout[PFTM_ADAPTIVE_START] = PFSTATE_ADAPT_START;
	my_timeout[PFTM_ADAPTIVE_END] = PFSTATE_ADAPT_END;

	bzero(&V_pf_status, sizeof(V_pf_status));
	V_pf_status.debug = PF_DEBUG_URGENT;

	V_pf_pfil_hooked = 0;

	/* XXX do our best to avoid a conflict */
	V_pf_status.hostid = arc4random();

	for (int i = 0; i < PFRES_MAX; i++)
		V_pf_status.counters[i] = counter_u64_alloc(M_WAITOK);
	for (int i = 0; i < LCNT_MAX; i++)
		V_pf_status.lcounters[i] = counter_u64_alloc(M_WAITOK);
	for (int i = 0; i < FCNT_MAX; i++)
		V_pf_status.fcounters[i] = counter_u64_alloc(M_WAITOK);
	for (int i = 0; i < SCNT_MAX; i++)
		V_pf_status.scounters[i] = counter_u64_alloc(M_WAITOK);

	if (swi_add(NULL, "pf send", pf_intr, curvnet, SWI_NET,
	    INTR_MPSAFE, &V_pf_swi_cookie) != 0)
		/* XXXGL: leaked all above. */
		return;
}


static struct pf_pool *
pf_get_pool(char *anchor, u_int32_t ticket, u_int8_t rule_action,
    u_int32_t rule_number, u_int8_t r_last, u_int8_t active,
    u_int8_t check_ticket)
{
	struct pf_ruleset	*ruleset;
	struct pf_rule		*rule;
	int			 rs_num;

	ruleset = pf_find_ruleset(anchor);
	if (ruleset == NULL)
		return (NULL);
	rs_num = pf_get_ruleset_number(rule_action);
	if (rs_num >= PF_RULESET_MAX)
		return (NULL);
	if (active) {
		if (check_ticket && ticket !=
		    ruleset->rules[rs_num].active.ticket)
			return (NULL);
		if (r_last)
			rule = TAILQ_LAST(ruleset->rules[rs_num].active.ptr,
			    pf_rulequeue);
		else
			rule = TAILQ_FIRST(ruleset->rules[rs_num].active.ptr);
	} else {
		if (check_ticket && ticket !=
		    ruleset->rules[rs_num].inactive.ticket)
			return (NULL);
		if (r_last)
			rule = TAILQ_LAST(ruleset->rules[rs_num].inactive.ptr,
			    pf_rulequeue);
		else
			rule = TAILQ_FIRST(ruleset->rules[rs_num].inactive.ptr);
	}
	if (!r_last) {
		while ((rule != NULL) && (rule->nr != rule_number))
			rule = TAILQ_NEXT(rule, entries);
	}
	if (rule == NULL)
		return (NULL);

	return (&rule->rpool);
}

static void
pf_mv_pool(struct pf_palist *poola, struct pf_palist *poolb)
{
	struct pf_pooladdr	*mv_pool_pa;

	while ((mv_pool_pa = TAILQ_FIRST(poola)) != NULL) {
		TAILQ_REMOVE(poola, mv_pool_pa, entries);
		TAILQ_INSERT_TAIL(poolb, mv_pool_pa, entries);
	}
}

static void
pf_empty_pool(struct pf_palist *poola)
{
	struct pf_pooladdr *pa;

	while ((pa = TAILQ_FIRST(poola)) != NULL) {
		switch (pa->addr.type) {
		case PF_ADDR_DYNIFTL:
			pfi_dynaddr_remove(pa->addr.p.dyn);
			break;
		case PF_ADDR_TABLE:
			/* XXX: this could be unfinished pooladdr on pabuf */
			if (pa->addr.p.tbl != NULL)
				pfr_detach_table(pa->addr.p.tbl);
			break;
		}
		if (pa->kif)
			pfi_kif_unref(pa->kif);
		TAILQ_REMOVE(poola, pa, entries);
		free(pa, M_PFRULE);
	}
}

static void
pf_unlink_rule(struct pf_rulequeue *rulequeue, struct pf_rule *rule)
{

	PF_RULES_WASSERT();

	TAILQ_REMOVE(rulequeue, rule, entries);

	PF_UNLNKDRULES_LOCK();
	rule->rule_flag |= PFRULE_REFS;
	TAILQ_INSERT_TAIL(&V_pf_unlinked_rules, rule, entries);
	PF_UNLNKDRULES_UNLOCK();
}

void
pf_free_rule(struct pf_rule *rule)
{

	PF_RULES_WASSERT();

	if (rule->tag)
		tag_unref(&V_pf_tags, rule->tag);
	if (rule->match_tag)
		tag_unref(&V_pf_tags, rule->match_tag);
#ifdef ALTQ
	if (rule->pqid != rule->qid)
		pf_qid_unref(rule->pqid);
	pf_qid_unref(rule->qid);
#endif
	switch (rule->src.addr.type) {
	case PF_ADDR_DYNIFTL:
		pfi_dynaddr_remove(rule->src.addr.p.dyn);
		break;
	case PF_ADDR_TABLE:
		pfr_detach_table(rule->src.addr.p.tbl);
		break;
	}
	switch (rule->dst.addr.type) {
	case PF_ADDR_DYNIFTL:
		pfi_dynaddr_remove(rule->dst.addr.p.dyn);
		break;
	case PF_ADDR_TABLE:
		pfr_detach_table(rule->dst.addr.p.tbl);
		break;
	}
	if (rule->overload_tbl)
		pfr_detach_table(rule->overload_tbl);
	if (rule->kif)
		pfi_kif_unref(rule->kif);
	pf_anchor_remove(rule);
	pf_empty_pool(&rule->rpool.list);
	counter_u64_free(rule->states_cur);
	counter_u64_free(rule->states_tot);
	counter_u64_free(rule->src_nodes);
	free(rule, M_PFRULE);
}

static void
pf_init_tagset(struct pf_tagset *ts, unsigned int *tunable_size,
    unsigned int default_size)
{
	unsigned int i;
	unsigned int hashsize;

	if (*tunable_size == 0 || !powerof2(*tunable_size))
		*tunable_size = default_size;

	hashsize = *tunable_size;
	ts->namehash = mallocarray(hashsize, sizeof(*ts->namehash), M_PFHASH,
	    M_WAITOK);
	ts->taghash = mallocarray(hashsize, sizeof(*ts->taghash), M_PFHASH,
	    M_WAITOK);
	ts->mask = hashsize - 1;
	ts->seed = arc4random();
	for (i = 0; i < hashsize; i++) {
		TAILQ_INIT(&ts->namehash[i]);
		TAILQ_INIT(&ts->taghash[i]);
	}
	BIT_FILL(TAGID_MAX, &ts->avail);
}

static void
pf_cleanup_tagset(struct pf_tagset *ts)
{
	unsigned int i;
	unsigned int hashsize;
	struct pf_tagname *t, *tmp;

	/*
	 * Only need to clean up one of the hashes as each tag is hashed
	 * into each table.
	 */
	hashsize = ts->mask + 1;
	for (i = 0; i < hashsize; i++)
		TAILQ_FOREACH_SAFE(t, &ts->namehash[i], namehash_entries, tmp)
			uma_zfree(V_pf_tag_z, t);

	free(ts->namehash, M_PFHASH);
	free(ts->taghash, M_PFHASH);
}

static uint16_t
tagname2hashindex(const struct pf_tagset *ts, const char *tagname)
{

	return (murmur3_32_hash(tagname, strlen(tagname), ts->seed) & ts->mask);
}

static uint16_t
tag2hashindex(const struct pf_tagset *ts, uint16_t tag)
{

	return (tag & ts->mask);
}

static u_int16_t
tagname2tag(struct pf_tagset *ts, char *tagname)
{
	struct pf_tagname	*tag;
	u_int32_t		 index;
	u_int16_t		 new_tagid;

	PF_RULES_WASSERT();

	index = tagname2hashindex(ts, tagname);
	TAILQ_FOREACH(tag, &ts->namehash[index], namehash_entries)
		if (strcmp(tagname, tag->name) == 0) {
			tag->ref++;
			return (tag->tag);
		}

	/*
	 * new entry
	 *
	 * to avoid fragmentation, we do a linear search from the beginning
	 * and take the first free slot we find.
	 */
	new_tagid = BIT_FFS(TAGID_MAX, &ts->avail);
	/*
	 * Tags are 1-based, with valid tags in the range [1..TAGID_MAX].
	 * BIT_FFS() returns a 1-based bit number, with 0 indicating no bits
	 * set.  It may also return a bit number greater than TAGID_MAX due
	 * to rounding of the number of bits in the vector up to a multiple
	 * of the vector word size at declaration/allocation time.
	 */
	if ((new_tagid == 0) || (new_tagid > TAGID_MAX))
		return (0);

	/* Mark the tag as in use.  Bits are 0-based for BIT_CLR() */
	BIT_CLR(TAGID_MAX, new_tagid - 1, &ts->avail);

	/* allocate and fill new struct pf_tagname */
	tag = uma_zalloc(V_pf_tag_z, M_NOWAIT);
	if (tag == NULL)
		return (0);
	strlcpy(tag->name, tagname, sizeof(tag->name));
	tag->tag = new_tagid;
	tag->ref = 1;

	/* Insert into namehash */
	TAILQ_INSERT_TAIL(&ts->namehash[index], tag, namehash_entries);

	/* Insert into taghash */
	index = tag2hashindex(ts, new_tagid);
	TAILQ_INSERT_TAIL(&ts->taghash[index], tag, taghash_entries);

	return (tag->tag);
}

static void
tag_unref(struct pf_tagset *ts, u_int16_t tag)
{
	struct pf_tagname	*t;
	uint16_t		 index;

	PF_RULES_WASSERT();

	index = tag2hashindex(ts, tag);
	TAILQ_FOREACH(t, &ts->taghash[index], taghash_entries)
		if (tag == t->tag) {
			if (--t->ref == 0) {
				TAILQ_REMOVE(&ts->taghash[index], t,
				    taghash_entries);
				index = tagname2hashindex(ts, t->name);
				TAILQ_REMOVE(&ts->namehash[index], t,
				    namehash_entries);
				/* Bits are 0-based for BIT_SET() */
				BIT_SET(TAGID_MAX, tag - 1, &ts->avail);
				uma_zfree(V_pf_tag_z, t);
			}
			break;
		}
}

static u_int16_t
pf_tagname2tag(char *tagname)
{
	return (tagname2tag(&V_pf_tags, tagname));
}

#ifdef ALTQ
static u_int32_t
pf_qname2qid(char *qname)
{
	return ((u_int32_t)tagname2tag(&V_pf_qids, qname));
}

static void
pf_qid_unref(u_int32_t qid)
{
	tag_unref(&V_pf_qids, (u_int16_t)qid);
}

static int
pf_begin_altq(u_int32_t *ticket)
{
	struct pf_altq	*altq, *tmp;
	int		 error = 0;

	PF_RULES_WASSERT();

	/* Purge the old altq lists */
	TAILQ_FOREACH_SAFE(altq, V_pf_altq_ifs_inactive, entries, tmp) {
		if ((altq->local_flags & PFALTQ_FLAG_IF_REMOVED) == 0) {
			/* detach and destroy the discipline */
			error = altq_remove(altq);
		}
		free(altq, M_PFALTQ);
	}
	TAILQ_INIT(V_pf_altq_ifs_inactive);
	TAILQ_FOREACH_SAFE(altq, V_pf_altqs_inactive, entries, tmp) {
		pf_qid_unref(altq->qid);
		free(altq, M_PFALTQ);
	}
	TAILQ_INIT(V_pf_altqs_inactive);
	if (error)
		return (error);
	*ticket = ++V_ticket_altqs_inactive;
	V_altqs_inactive_open = 1;
	return (0);
}

static int
pf_rollback_altq(u_int32_t ticket)
{
	struct pf_altq	*altq, *tmp;
	int		 error = 0;

	PF_RULES_WASSERT();

	if (!V_altqs_inactive_open || ticket != V_ticket_altqs_inactive)
		return (0);
	/* Purge the old altq lists */
	TAILQ_FOREACH_SAFE(altq, V_pf_altq_ifs_inactive, entries, tmp) {
		if ((altq->local_flags & PFALTQ_FLAG_IF_REMOVED) == 0) {
			/* detach and destroy the discipline */
			error = altq_remove(altq);
		}
		free(altq, M_PFALTQ);
	}
	TAILQ_INIT(V_pf_altq_ifs_inactive);
	TAILQ_FOREACH_SAFE(altq, V_pf_altqs_inactive, entries, tmp) {
		pf_qid_unref(altq->qid);
		free(altq, M_PFALTQ);
	}
	TAILQ_INIT(V_pf_altqs_inactive);
	V_altqs_inactive_open = 0;
	return (error);
}

static int
pf_commit_altq(u_int32_t ticket)
{
	struct pf_altqqueue	*old_altqs, *old_altq_ifs;
	struct pf_altq		*altq, *tmp;
	int			 err, error = 0;

	PF_RULES_WASSERT();

	if (!V_altqs_inactive_open || ticket != V_ticket_altqs_inactive)
		return (EBUSY);

	/* swap altqs, keep the old. */
	old_altqs = V_pf_altqs_active;
	old_altq_ifs = V_pf_altq_ifs_active;
	V_pf_altqs_active = V_pf_altqs_inactive;
	V_pf_altq_ifs_active = V_pf_altq_ifs_inactive;
	V_pf_altqs_inactive = old_altqs;
	V_pf_altq_ifs_inactive = old_altq_ifs;
	V_ticket_altqs_active = V_ticket_altqs_inactive;

	/* Attach new disciplines */
	TAILQ_FOREACH(altq, V_pf_altq_ifs_active, entries) {
		if ((altq->local_flags & PFALTQ_FLAG_IF_REMOVED) == 0) {
			/* attach the discipline */
			error = altq_pfattach(altq);
			if (error == 0 && V_pf_altq_running)
				error = pf_enable_altq(altq);
			if (error != 0)
				return (error);
		}
	}

	/* Purge the old altq lists */
	TAILQ_FOREACH_SAFE(altq, V_pf_altq_ifs_inactive, entries, tmp) {
		if ((altq->local_flags & PFALTQ_FLAG_IF_REMOVED) == 0) {
			/* detach and destroy the discipline */
			if (V_pf_altq_running)
				error = pf_disable_altq(altq);
			err = altq_pfdetach(altq);
			if (err != 0 && error == 0)
				error = err;
			err = altq_remove(altq);
			if (err != 0 && error == 0)
				error = err;
		}
		free(altq, M_PFALTQ);
	}
	TAILQ_INIT(V_pf_altq_ifs_inactive);
	TAILQ_FOREACH_SAFE(altq, V_pf_altqs_inactive, entries, tmp) {
		pf_qid_unref(altq->qid);
		free(altq, M_PFALTQ);
	}
	TAILQ_INIT(V_pf_altqs_inactive);

	V_altqs_inactive_open = 0;
	return (error);
}

static int
pf_enable_altq(struct pf_altq *altq)
{
	struct ifnet		*ifp;
	struct tb_profile	 tb;
	int			 error = 0;
	uint8_t index = altq->altq_index;

	if ((ifp = ifunit(altq->ifname)) == NULL)
		return (EINVAL);

	if (ifp->if_snd[index].altq_type != ALTQT_NONE) {
	  // skon
<<<<<<< HEAD
	  printf("pf_enable_altq: %s %d\n",altq->ifname, index); 
	  ifp->if_snd[index].altq_inuse=1;
	  error = altq_enable(&ifp->if_snd[index]);
=======
	  printf("pf_enable_altq: %s\n",altq->ifname);
		error = altq_enable(&ifp->if_snd[0]);
>>>>>>> 3580e76b
	}
	/* set tokenbucket regulator */
	if (error == 0 && ifp != NULL && ALTQ_IS_ENABLED(&ifp->if_snd[index])) {
		tb.rate = altq->ifbandwidth;
		tb.depth = altq->tbrsize;
		error = tbr_set(&ifp->if_snd[index], &tb);
	}

	return (error);
}

static int
pf_disable_altq(struct pf_altq *altq)
{
	struct ifnet		*ifp;
	struct tb_profile	 tb;
	int			 error;
	int i = altq->altq_index;

	if ((ifp = ifunit(altq->ifname)) == NULL)
		return (EINVAL);

	/*
	 * when the discipline is no longer referenced, it was overridden
	 * by a new one.  if so, just return.
	 */
	if (altq->altq_disc != ifp->if_snd[i].altq_disc)
		return (0);

	error = altq_disable(&ifp->if_snd[i]);

	if (error == 0) {
		/* clear tokenbucket regulator */
		tb.rate = 0;
		error = tbr_set(&ifp->if_snd[i], &tb);
	}

	return (error);
}

static int
pf_altq_ifnet_event_add(struct ifnet *ifp, int remove, u_int32_t ticket,
    struct pf_altq *altq)
{
	struct ifnet	*ifp1;
	int		 error = 0;

	/* Deactivate the interface in question */
	altq->local_flags &= ~PFALTQ_FLAG_IF_REMOVED;
	if ((ifp1 = ifunit(altq->ifname)) == NULL ||
	    (remove && ifp1 == ifp)) {
		altq->local_flags |= PFALTQ_FLAG_IF_REMOVED;
	} else {
		error = altq_add(ifp1, altq);

		if (ticket != V_ticket_altqs_inactive)
			error = EBUSY;

		if (error)
			free(altq, M_PFALTQ);
	}

	return (error);
}

void
pf_altq_ifnet_event(struct ifnet *ifp, int remove)
{
	struct pf_altq	*a1, *a2, *a3;
	u_int32_t	 ticket;
	int		 error = 0;

	/*
	 * No need to re-evaluate the configuration for events on interfaces
	 * that do not support ALTQ, as it's not possible for such
	 * interfaces to be part of the configuration.
	 */
	if (!ALTQ_IS_READY(&ifp->if_snd[0]))
		return;

	/* Interrupt userland queue modifications */
	if (V_altqs_inactive_open)
		pf_rollback_altq(V_ticket_altqs_inactive);

	/* Start new altq ruleset */
	if (pf_begin_altq(&ticket))
		return;

	/* Copy the current active set */
	TAILQ_FOREACH(a1, V_pf_altq_ifs_active, entries) {
		a2 = malloc(sizeof(*a2), M_PFALTQ, M_NOWAIT);
		if (a2 == NULL) {
			error = ENOMEM;
			break;
		}
		bcopy(a1, a2, sizeof(struct pf_altq));

		error = pf_altq_ifnet_event_add(ifp, remove, ticket, a2);
		if (error)
			break;

		TAILQ_INSERT_TAIL(V_pf_altq_ifs_inactive, a2, entries);
	}
	if (error)
		goto out;
	TAILQ_FOREACH(a1, V_pf_altqs_active, entries) {
		a2 = malloc(sizeof(*a2), M_PFALTQ, M_NOWAIT);
		if (a2 == NULL) {
			error = ENOMEM;
			break;
		}
		bcopy(a1, a2, sizeof(struct pf_altq));

		if ((a2->qid = pf_qname2qid(a2->qname)) == 0) {
			error = EBUSY;
			free(a2, M_PFALTQ);
			break;
		}
		a2->altq_disc = NULL;
		TAILQ_FOREACH(a3, V_pf_altq_ifs_inactive, entries) {
			if (strncmp(a3->ifname, a2->ifname,
				IFNAMSIZ) == 0) {
				a2->altq_disc = a3->altq_disc;
				break;
			}
		}
		error = pf_altq_ifnet_event_add(ifp, remove, ticket, a2);
		if (error)
			break;

		TAILQ_INSERT_TAIL(V_pf_altqs_inactive, a2, entries);
	}

out:
	if (error != 0)
		pf_rollback_altq(ticket);
	else
		pf_commit_altq(ticket);
}
#endif /* ALTQ */

static int
pf_begin_rules(u_int32_t *ticket, int rs_num, const char *anchor)
{
	struct pf_ruleset	*rs;
	struct pf_rule		*rule;

	PF_RULES_WASSERT();

	if (rs_num < 0 || rs_num >= PF_RULESET_MAX)
		return (EINVAL);
	rs = pf_find_or_create_ruleset(anchor);
	if (rs == NULL)
		return (EINVAL);
	while ((rule = TAILQ_FIRST(rs->rules[rs_num].inactive.ptr)) != NULL) {
		pf_unlink_rule(rs->rules[rs_num].inactive.ptr, rule);
		rs->rules[rs_num].inactive.rcount--;
	}
	*ticket = ++rs->rules[rs_num].inactive.ticket;
	rs->rules[rs_num].inactive.open = 1;
	return (0);
}

static int
pf_rollback_rules(u_int32_t ticket, int rs_num, char *anchor)
{
	struct pf_ruleset	*rs;
	struct pf_rule		*rule;

	PF_RULES_WASSERT();

	if (rs_num < 0 || rs_num >= PF_RULESET_MAX)
		return (EINVAL);
	rs = pf_find_ruleset(anchor);
	if (rs == NULL || !rs->rules[rs_num].inactive.open ||
	    rs->rules[rs_num].inactive.ticket != ticket)
		return (0);
	while ((rule = TAILQ_FIRST(rs->rules[rs_num].inactive.ptr)) != NULL) {
		pf_unlink_rule(rs->rules[rs_num].inactive.ptr, rule);
		rs->rules[rs_num].inactive.rcount--;
	}
	rs->rules[rs_num].inactive.open = 0;
	return (0);
}

#define PF_MD5_UPD(st, elm)						\
		MD5Update(ctx, (u_int8_t *) &(st)->elm, sizeof((st)->elm))

#define PF_MD5_UPD_STR(st, elm)						\
		MD5Update(ctx, (u_int8_t *) (st)->elm, strlen((st)->elm))

#define PF_MD5_UPD_HTONL(st, elm, stor) do {				\
		(stor) = htonl((st)->elm);				\
		MD5Update(ctx, (u_int8_t *) &(stor), sizeof(u_int32_t));\
} while (0)

#define PF_MD5_UPD_HTONS(st, elm, stor) do {				\
		(stor) = htons((st)->elm);				\
		MD5Update(ctx, (u_int8_t *) &(stor), sizeof(u_int16_t));\
} while (0)

static void
pf_hash_rule_addr(MD5_CTX *ctx, struct pf_rule_addr *pfr)
{
	PF_MD5_UPD(pfr, addr.type);
	switch (pfr->addr.type) {
		case PF_ADDR_DYNIFTL:
			PF_MD5_UPD(pfr, addr.v.ifname);
			PF_MD5_UPD(pfr, addr.iflags);
			break;
		case PF_ADDR_TABLE:
			PF_MD5_UPD(pfr, addr.v.tblname);
			break;
		case PF_ADDR_ADDRMASK:
			/* XXX ignore af? */
			PF_MD5_UPD(pfr, addr.v.a.addr.addr32);
			PF_MD5_UPD(pfr, addr.v.a.mask.addr32);
			break;
	}

	PF_MD5_UPD(pfr, port[0]);
	PF_MD5_UPD(pfr, port[1]);
	PF_MD5_UPD(pfr, neg);
	PF_MD5_UPD(pfr, port_op);
}

static void
pf_hash_rule(MD5_CTX *ctx, struct pf_rule *rule)
{
	u_int16_t x;
	u_int32_t y;

	pf_hash_rule_addr(ctx, &rule->src);
	pf_hash_rule_addr(ctx, &rule->dst);
	PF_MD5_UPD_STR(rule, label);
	PF_MD5_UPD_STR(rule, ifname);
	PF_MD5_UPD_STR(rule, match_tagname);
	PF_MD5_UPD_HTONS(rule, match_tag, x); /* dup? */
	PF_MD5_UPD_HTONL(rule, os_fingerprint, y);
	PF_MD5_UPD_HTONL(rule, prob, y);
	PF_MD5_UPD_HTONL(rule, uid.uid[0], y);
	PF_MD5_UPD_HTONL(rule, uid.uid[1], y);
	PF_MD5_UPD(rule, uid.op);
	PF_MD5_UPD_HTONL(rule, gid.gid[0], y);
	PF_MD5_UPD_HTONL(rule, gid.gid[1], y);
	PF_MD5_UPD(rule, gid.op);
	PF_MD5_UPD_HTONL(rule, rule_flag, y);
	PF_MD5_UPD(rule, action);
	PF_MD5_UPD(rule, direction);
	PF_MD5_UPD(rule, af);
	PF_MD5_UPD(rule, quick);
	PF_MD5_UPD(rule, ifnot);
	PF_MD5_UPD(rule, match_tag_not);
	PF_MD5_UPD(rule, natpass);
	PF_MD5_UPD(rule, keep_state);
	PF_MD5_UPD(rule, proto);
	PF_MD5_UPD(rule, type);
	PF_MD5_UPD(rule, code);
	PF_MD5_UPD(rule, flags);
	PF_MD5_UPD(rule, flagset);
	PF_MD5_UPD(rule, allow_opts);
	PF_MD5_UPD(rule, rt);
	PF_MD5_UPD(rule, tos);
}

static int
pf_commit_rules(u_int32_t ticket, int rs_num, char *anchor)
{
	struct pf_ruleset	*rs;
	struct pf_rule		*rule, **old_array;
	struct pf_rulequeue	*old_rules;
	int			 error;
	u_int32_t		 old_rcount;

	PF_RULES_WASSERT();

	if (rs_num < 0 || rs_num >= PF_RULESET_MAX)
		return (EINVAL);
	rs = pf_find_ruleset(anchor);
	if (rs == NULL || !rs->rules[rs_num].inactive.open ||
	    ticket != rs->rules[rs_num].inactive.ticket)
		return (EBUSY);

	/* Calculate checksum for the main ruleset */
	if (rs == &pf_main_ruleset) {
		error = pf_setup_pfsync_matching(rs);
		if (error != 0)
			return (error);
	}

	/* Swap rules, keep the old. */
	old_rules = rs->rules[rs_num].active.ptr;
	old_rcount = rs->rules[rs_num].active.rcount;
	old_array = rs->rules[rs_num].active.ptr_array;

	rs->rules[rs_num].active.ptr =
	    rs->rules[rs_num].inactive.ptr;
	rs->rules[rs_num].active.ptr_array =
	    rs->rules[rs_num].inactive.ptr_array;
	rs->rules[rs_num].active.rcount =
	    rs->rules[rs_num].inactive.rcount;
	rs->rules[rs_num].inactive.ptr = old_rules;
	rs->rules[rs_num].inactive.ptr_array = old_array;
	rs->rules[rs_num].inactive.rcount = old_rcount;

	rs->rules[rs_num].active.ticket =
	    rs->rules[rs_num].inactive.ticket;
	pf_calc_skip_steps(rs->rules[rs_num].active.ptr);


	/* Purge the old rule list. */
	while ((rule = TAILQ_FIRST(old_rules)) != NULL)
		pf_unlink_rule(old_rules, rule);
	if (rs->rules[rs_num].inactive.ptr_array)
		free(rs->rules[rs_num].inactive.ptr_array, M_TEMP);
	rs->rules[rs_num].inactive.ptr_array = NULL;
	rs->rules[rs_num].inactive.rcount = 0;
	rs->rules[rs_num].inactive.open = 0;
	pf_remove_if_empty_ruleset(rs);

	return (0);
}

static int
pf_setup_pfsync_matching(struct pf_ruleset *rs)
{
	MD5_CTX			 ctx;
	struct pf_rule		*rule;
	int			 rs_cnt;
	u_int8_t		 digest[PF_MD5_DIGEST_LENGTH];

	MD5Init(&ctx);
	for (rs_cnt = 0; rs_cnt < PF_RULESET_MAX; rs_cnt++) {
		/* XXX PF_RULESET_SCRUB as well? */
		if (rs_cnt == PF_RULESET_SCRUB)
			continue;

		if (rs->rules[rs_cnt].inactive.ptr_array)
			free(rs->rules[rs_cnt].inactive.ptr_array, M_TEMP);
		rs->rules[rs_cnt].inactive.ptr_array = NULL;

		if (rs->rules[rs_cnt].inactive.rcount) {
			rs->rules[rs_cnt].inactive.ptr_array =
			    malloc(sizeof(caddr_t) *
			    rs->rules[rs_cnt].inactive.rcount,
			    M_TEMP, M_NOWAIT);

			if (!rs->rules[rs_cnt].inactive.ptr_array)
				return (ENOMEM);
		}

		TAILQ_FOREACH(rule, rs->rules[rs_cnt].inactive.ptr,
		    entries) {
			pf_hash_rule(&ctx, rule);
			(rs->rules[rs_cnt].inactive.ptr_array)[rule->nr] = rule;
		}
	}

	MD5Final(digest, &ctx);
	memcpy(V_pf_status.pf_chksum, digest, sizeof(V_pf_status.pf_chksum));
	return (0);
}

static int
pf_addr_setup(struct pf_ruleset *ruleset, struct pf_addr_wrap *addr,
    sa_family_t af)
{
	int error = 0;

	switch (addr->type) {
	case PF_ADDR_TABLE:
		addr->p.tbl = pfr_attach_table(ruleset, addr->v.tblname);
		if (addr->p.tbl == NULL)
			error = ENOMEM;
		break;
	case PF_ADDR_DYNIFTL:
		error = pfi_dynaddr_setup(addr, af);
		break;
	}

	return (error);
}

static void
pf_addr_copyout(struct pf_addr_wrap *addr)
{

	switch (addr->type) {
	case PF_ADDR_DYNIFTL:
		pfi_dynaddr_copyout(addr);
		break;
	case PF_ADDR_TABLE:
		pf_tbladdr_copyout(addr);
		break;
	}
}

#ifdef ALTQ
/*
 * Handle export of struct pf_kaltq to user binaries that may be using any
 * version of struct pf_altq.
 */
static int
pf_export_kaltq(struct pf_altq *q, struct pfioc_altq_v1 *pa, size_t ioc_size)
{
	u_int32_t version;

	if (ioc_size == sizeof(struct pfioc_altq_v0))
		version = 0;
	else
		version = pa->version;

	if (version > PFIOC_ALTQ_VERSION)
		return (EINVAL);

#define ASSIGN(x) exported_q->x = q->x
#define COPY(x) \
	bcopy(&q->x, &exported_q->x, min(sizeof(q->x), sizeof(exported_q->x)))
#define SATU16(x) (u_int32_t)uqmin((x), USHRT_MAX)
#define SATU32(x) (u_int32_t)uqmin((x), UINT_MAX)

	switch (version) {
	case 0: {
		struct pf_altq_v0 *exported_q =
		    &((struct pfioc_altq_v0 *)pa)->altq;

		COPY(ifname);

		ASSIGN(scheduler);
		ASSIGN(tbrsize);
		exported_q->tbrsize = SATU16(q->tbrsize);
		exported_q->ifbandwidth = SATU32(q->ifbandwidth);

		COPY(qname);
		COPY(parent);
		ASSIGN(parent_qid);
		exported_q->bandwidth = SATU32(q->bandwidth);
		ASSIGN(priority);
		ASSIGN(local_flags);

		ASSIGN(qlimit);
		ASSIGN(flags);

		if (q->scheduler == ALTQT_HFSC) {
#define ASSIGN_OPT(x) exported_q->pq_u.hfsc_opts.x = q->pq_u.hfsc_opts.x
#define ASSIGN_OPT_SATU32(x) exported_q->pq_u.hfsc_opts.x = \
			    SATU32(q->pq_u.hfsc_opts.x)

			ASSIGN_OPT_SATU32(rtsc_m1);
			ASSIGN_OPT(rtsc_d);
			ASSIGN_OPT_SATU32(rtsc_m2);

			ASSIGN_OPT_SATU32(lssc_m1);
			ASSIGN_OPT(lssc_d);
			ASSIGN_OPT_SATU32(lssc_m2);

			ASSIGN_OPT_SATU32(ulsc_m1);
			ASSIGN_OPT(ulsc_d);
			ASSIGN_OPT_SATU32(ulsc_m2);

			ASSIGN_OPT(flags);

#undef ASSIGN_OPT
#undef ASSIGN_OPT_SATU32
		} else
			COPY(pq_u);

		ASSIGN(qid);
		break;
	}
	case 1:	{
		struct pf_altq_v1 *exported_q =
		    &((struct pfioc_altq_v1 *)pa)->altq;

		COPY(ifname);

		ASSIGN(scheduler);
		ASSIGN(tbrsize);
		ASSIGN(ifbandwidth);

		COPY(qname);
		COPY(parent);
		ASSIGN(parent_qid);
		ASSIGN(bandwidth);
		ASSIGN(priority);
		ASSIGN(local_flags);

		ASSIGN(qlimit);
		ASSIGN(flags);
		COPY(pq_u);

		ASSIGN(qid);
		break;
	}
	default:
		panic("%s: unhandled struct pfioc_altq version", __func__);
		break;
	}

#undef ASSIGN
#undef COPY
#undef SATU16
#undef SATU32

	return (0);
}

/*
 * Handle import to struct pf_kaltq of struct pf_altq from user binaries
 * that may be using any version of it.
 */
static int
pf_import_kaltq(struct pfioc_altq_v1 *pa, struct pf_altq *q, size_t ioc_size)
{
	u_int32_t version;

	if (ioc_size == sizeof(struct pfioc_altq_v0))
		version = 0;
	else
		version = pa->version;

	if (version > PFIOC_ALTQ_VERSION)
		return (EINVAL);

#define ASSIGN(x) q->x = imported_q->x
#define COPY(x) \
	bcopy(&imported_q->x, &q->x, min(sizeof(imported_q->x), sizeof(q->x)))

	switch (version) {
	case 0: {
		struct pf_altq_v0 *imported_q =
		    &((struct pfioc_altq_v0 *)pa)->altq;

		COPY(ifname);

		ASSIGN(scheduler);
		ASSIGN(tbrsize); /* 16-bit -> 32-bit */
		ASSIGN(ifbandwidth); /* 32-bit -> 64-bit */

		COPY(qname);
		COPY(parent);
		ASSIGN(parent_qid);
		ASSIGN(bandwidth); /* 32-bit -> 64-bit */
		ASSIGN(priority);
		ASSIGN(local_flags);

		ASSIGN(qlimit);
		ASSIGN(flags);

		if (imported_q->scheduler == ALTQT_HFSC) {
#define ASSIGN_OPT(x) q->pq_u.hfsc_opts.x = imported_q->pq_u.hfsc_opts.x

			/*
			 * The m1 and m2 parameters are being copied from
			 * 32-bit to 64-bit.
			 */
			ASSIGN_OPT(rtsc_m1);
			ASSIGN_OPT(rtsc_d);
			ASSIGN_OPT(rtsc_m2);

			ASSIGN_OPT(lssc_m1);
			ASSIGN_OPT(lssc_d);
			ASSIGN_OPT(lssc_m2);

			ASSIGN_OPT(ulsc_m1);
			ASSIGN_OPT(ulsc_d);
			ASSIGN_OPT(ulsc_m2);

			ASSIGN_OPT(flags);

#undef ASSIGN_OPT
		} else
			COPY(pq_u);

		ASSIGN(qid);
		break;
	}
	case 1: {
		struct pf_altq_v1 *imported_q =
		    &((struct pfioc_altq_v1 *)pa)->altq;

		COPY(ifname);

		ASSIGN(scheduler);
		ASSIGN(tbrsize);
		ASSIGN(ifbandwidth);

		COPY(qname);
		COPY(parent);
		ASSIGN(parent_qid);
		ASSIGN(bandwidth);
		ASSIGN(priority);
		ASSIGN(local_flags);

		ASSIGN(qlimit);
		ASSIGN(flags);
		COPY(pq_u);

		ASSIGN(qid);
		break;
	}
	default:
		panic("%s: unhandled struct pfioc_altq version", __func__);
		break;
	}

#undef ASSIGN
#undef COPY

	return (0);
}

static struct pf_altq *
pf_altq_get_nth_active(u_int32_t n)
{
	struct pf_altq		*altq;
	u_int32_t		 nr;

	nr = 0;
	TAILQ_FOREACH(altq, V_pf_altq_ifs_active, entries) {
		if (nr == n)
			return (altq);
		nr++;
	}

	TAILQ_FOREACH(altq, V_pf_altqs_active, entries) {
		if (nr == n)
			return (altq);
		nr++;
	}

	return (NULL);
}
#endif /* ALTQ */

static int
pfioctl(struct cdev *dev, u_long cmd, caddr_t addr, int flags, struct thread *td)
{
	int			 error = 0;
	PF_RULES_RLOCK_TRACKER;

	/* XXX keep in sync with switch() below */
	if (securelevel_gt(td->td_ucred, 2))
		switch (cmd) {
		case DIOCGETRULES:
		case DIOCGETRULE:
		case DIOCGETADDRS:
		case DIOCGETADDR:
		case DIOCGETSTATE:
		case DIOCSETSTATUSIF:
		case DIOCGETSTATUS:
		case DIOCCLRSTATUS:
		case DIOCNATLOOK:
		case DIOCSETDEBUG:
		case DIOCGETSTATES:
		case DIOCGETTIMEOUT:
		case DIOCCLRRULECTRS:
		case DIOCGETLIMIT:
		case DIOCGETALTQSV0:
		case DIOCGETALTQSV1:
		case DIOCGETALTQV0:
		case DIOCGETALTQV1:
		case DIOCGETQSTATSV0:
		case DIOCGETQSTATSV1:
		case DIOCGETRULESETS:
		case DIOCGETRULESET:
		case DIOCRGETTABLES:
		case DIOCRGETTSTATS:
		case DIOCRCLRTSTATS:
		case DIOCRCLRADDRS:
		case DIOCRADDADDRS:
		case DIOCRDELADDRS:
		case DIOCRSETADDRS:
		case DIOCRGETADDRS:
		case DIOCRGETASTATS:
		case DIOCRCLRASTATS:
		case DIOCRTSTADDRS:
		case DIOCOSFPGET:
		case DIOCGETSRCNODES:
		case DIOCCLRSRCNODES:
		case DIOCIGETIFACES:
		case DIOCGIFSPEEDV0:
		case DIOCGIFSPEEDV1:
		case DIOCSETIFFLAG:
		case DIOCCLRIFFLAG:
			break;
		case DIOCRCLRTABLES:
		case DIOCRADDTABLES:
		case DIOCRDELTABLES:
		case DIOCRSETTFLAGS:
			if (((struct pfioc_table *)addr)->pfrio_flags &
			    PFR_FLAG_DUMMY)
				break; /* dummy operation ok */
			return (EPERM);
		default:
			return (EPERM);
		}

	if (!(flags & FWRITE))
		switch (cmd) {
		case DIOCGETRULES:
		case DIOCGETADDRS:
		case DIOCGETADDR:
		case DIOCGETSTATE:
		case DIOCGETSTATUS:
		case DIOCGETSTATES:
		case DIOCGETTIMEOUT:
		case DIOCGETLIMIT:
		case DIOCGETALTQSV0:
		case DIOCGETALTQSV1:
		case DIOCGETALTQV0:
		case DIOCGETALTQV1:
		case DIOCGETQSTATSV0:
		case DIOCGETQSTATSV1:
		case DIOCGETRULESETS:
		case DIOCGETRULESET:
		case DIOCNATLOOK:
		case DIOCRGETTABLES:
		case DIOCRGETTSTATS:
		case DIOCRGETADDRS:
		case DIOCRGETASTATS:
		case DIOCRTSTADDRS:
		case DIOCOSFPGET:
		case DIOCGETSRCNODES:
		case DIOCIGETIFACES:
		case DIOCGIFSPEEDV1:
		case DIOCGIFSPEEDV0:
			break;
		case DIOCRCLRTABLES:
		case DIOCRADDTABLES:
		case DIOCRDELTABLES:
		case DIOCRCLRTSTATS:
		case DIOCRCLRADDRS:
		case DIOCRADDADDRS:
		case DIOCRDELADDRS:
		case DIOCRSETADDRS:
		case DIOCRSETTFLAGS:
			if (((struct pfioc_table *)addr)->pfrio_flags &
			    PFR_FLAG_DUMMY) {
				flags |= FWRITE; /* need write lock for dummy */
				break; /* dummy operation ok */
			}
			return (EACCES);
		case DIOCGETRULE:
			if (((struct pfioc_rule *)addr)->action ==
			    PF_GET_CLR_CNTR)
				return (EACCES);
			break;
		default:
			return (EACCES);
		}

	CURVNET_SET(TD_TO_VNET(td));

	switch (cmd) {
	case DIOCSTART:
		sx_xlock(&pf_ioctl_lock);
		if (V_pf_status.running)
			error = EEXIST;
		else {
			int cpu;

			error = hook_pf();
			if (error) {
				DPFPRINTF(PF_DEBUG_MISC,
				    ("pf: pfil registration failed\n"));
				break;
			}
			V_pf_status.running = 1;
			V_pf_status.since = time_second;

			CPU_FOREACH(cpu)
				V_pf_stateid[cpu] = time_second;

			DPFPRINTF(PF_DEBUG_MISC, ("pf: started\n"));
		}
		break;

	case DIOCSTOP:
		sx_xlock(&pf_ioctl_lock);
		if (!V_pf_status.running)
			error = ENOENT;
		else {
			V_pf_status.running = 0;
			error = dehook_pf();
			if (error) {
				V_pf_status.running = 1;
				DPFPRINTF(PF_DEBUG_MISC,
				    ("pf: pfil unregistration failed\n"));
			}
			V_pf_status.since = time_second;
			DPFPRINTF(PF_DEBUG_MISC, ("pf: stopped\n"));
		}
		break;

	case DIOCADDRULE: {
		struct pfioc_rule	*pr = (struct pfioc_rule *)addr;
		struct pf_ruleset	*ruleset;
		struct pf_rule		*rule, *tail;
		struct pf_pooladdr	*pa;
		struct pfi_kif		*kif = NULL;
		int			 rs_num;

		if (pr->rule.return_icmp >> 8 > ICMP_MAXTYPE) {
			error = EINVAL;
			break;
		}
		if (pr->rule.src.addr.p.dyn != NULL ||
		    pr->rule.dst.addr.p.dyn != NULL) {
			error = EINVAL;
			break;
		}
#ifndef INET
		if (pr->rule.af == AF_INET) {
			error = EAFNOSUPPORT;
			break;
		}
#endif /* INET */
#ifndef INET6
		if (pr->rule.af == AF_INET6) {
			error = EAFNOSUPPORT;
			break;
		}
#endif /* INET6 */

		rule = malloc(sizeof(*rule), M_PFRULE, M_WAITOK);
		bcopy(&pr->rule, rule, sizeof(struct pf_rule));
		if (rule->ifname[0])
			kif = malloc(sizeof(*kif), PFI_MTYPE, M_WAITOK);
		rule->states_cur = counter_u64_alloc(M_WAITOK);
		rule->states_tot = counter_u64_alloc(M_WAITOK);
		rule->src_nodes = counter_u64_alloc(M_WAITOK);
		rule->cuid = td->td_ucred->cr_ruid;
		rule->cpid = td->td_proc ? td->td_proc->p_pid : 0;
		TAILQ_INIT(&rule->rpool.list);

#define	ERROUT(x)	{ error = (x); goto DIOCADDRULE_error; }

		PF_RULES_WLOCK();
		pr->anchor[sizeof(pr->anchor) - 1] = 0;
		ruleset = pf_find_ruleset(pr->anchor);
		if (ruleset == NULL)
			ERROUT(EINVAL);
		rs_num = pf_get_ruleset_number(pr->rule.action);
		if (rs_num >= PF_RULESET_MAX)
			ERROUT(EINVAL);
		if (pr->ticket != ruleset->rules[rs_num].inactive.ticket) {
			DPFPRINTF(PF_DEBUG_MISC,
			    ("ticket: %d != [%d]%d\n", pr->ticket, rs_num,
			    ruleset->rules[rs_num].inactive.ticket));
			ERROUT(EBUSY);
		}
		if (pr->pool_ticket != V_ticket_pabuf) {
			DPFPRINTF(PF_DEBUG_MISC,
			    ("pool_ticket: %d != %d\n", pr->pool_ticket,
			    V_ticket_pabuf));
			ERROUT(EBUSY);
		}

		tail = TAILQ_LAST(ruleset->rules[rs_num].inactive.ptr,
		    pf_rulequeue);
		if (tail)
			rule->nr = tail->nr + 1;
		else
			rule->nr = 0;
		if (rule->ifname[0]) {
			rule->kif = pfi_kif_attach(kif, rule->ifname);
			pfi_kif_ref(rule->kif);
		} else
			rule->kif = NULL;

		if (rule->rtableid > 0 && rule->rtableid >= rt_numfibs)
			error = EBUSY;

#ifdef ALTQ
		/* set queue IDs */
		if (rule->qname[0] != 0) {
			if ((rule->qid = pf_qname2qid(rule->qname)) == 0)
				error = EBUSY;
			else if (rule->pqname[0] != 0) {
				if ((rule->pqid =
				    pf_qname2qid(rule->pqname)) == 0)
					error = EBUSY;
			} else
				rule->pqid = rule->qid;
		}
#endif
		if (rule->tagname[0])
			if ((rule->tag = pf_tagname2tag(rule->tagname)) == 0)
				error = EBUSY;
		if (rule->match_tagname[0])
			if ((rule->match_tag =
			    pf_tagname2tag(rule->match_tagname)) == 0)
				error = EBUSY;
		if (rule->rt && !rule->direction)
			error = EINVAL;
		if (!rule->log)
			rule->logif = 0;
		if (rule->logif >= PFLOGIFS_MAX)
			error = EINVAL;
		if (pf_addr_setup(ruleset, &rule->src.addr, rule->af))
			error = ENOMEM;
		if (pf_addr_setup(ruleset, &rule->dst.addr, rule->af))
			error = ENOMEM;
		if (pf_anchor_setup(rule, ruleset, pr->anchor_call))
			error = EINVAL;
		if (rule->scrub_flags & PFSTATE_SETPRIO &&
		    (rule->set_prio[0] > PF_PRIO_MAX ||
		    rule->set_prio[1] > PF_PRIO_MAX))
			error = EINVAL;
		TAILQ_FOREACH(pa, &V_pf_pabuf, entries)
			if (pa->addr.type == PF_ADDR_TABLE) {
				pa->addr.p.tbl = pfr_attach_table(ruleset,
				    pa->addr.v.tblname);
				if (pa->addr.p.tbl == NULL)
					error = ENOMEM;
			}

		rule->overload_tbl = NULL;
		if (rule->overload_tblname[0]) {
			if ((rule->overload_tbl = pfr_attach_table(ruleset,
			    rule->overload_tblname)) == NULL)
				error = EINVAL;
			else
				rule->overload_tbl->pfrkt_flags |=
				    PFR_TFLAG_ACTIVE;
		}

		pf_mv_pool(&V_pf_pabuf, &rule->rpool.list);
		if (((((rule->action == PF_NAT) || (rule->action == PF_RDR) ||
		    (rule->action == PF_BINAT)) && rule->anchor == NULL) ||
		    (rule->rt > PF_NOPFROUTE)) &&
		    (TAILQ_FIRST(&rule->rpool.list) == NULL))
			error = EINVAL;

		if (error) {
			pf_free_rule(rule);
			PF_RULES_WUNLOCK();
			break;
		}

		rule->rpool.cur = TAILQ_FIRST(&rule->rpool.list);
		rule->evaluations = rule->packets[0] = rule->packets[1] =
		    rule->bytes[0] = rule->bytes[1] = 0;
		TAILQ_INSERT_TAIL(ruleset->rules[rs_num].inactive.ptr,
		    rule, entries);
		ruleset->rules[rs_num].inactive.rcount++;
		PF_RULES_WUNLOCK();
		break;

#undef ERROUT
DIOCADDRULE_error:
		PF_RULES_WUNLOCK();
		counter_u64_free(rule->states_cur);
		counter_u64_free(rule->states_tot);
		counter_u64_free(rule->src_nodes);
		free(rule, M_PFRULE);
		if (kif)
			free(kif, PFI_MTYPE);
		break;
	}

	case DIOCGETRULES: {
		struct pfioc_rule	*pr = (struct pfioc_rule *)addr;
		struct pf_ruleset	*ruleset;
		struct pf_rule		*tail;
		int			 rs_num;

		PF_RULES_WLOCK();
		pr->anchor[sizeof(pr->anchor) - 1] = 0;
		ruleset = pf_find_ruleset(pr->anchor);
		if (ruleset == NULL) {
			PF_RULES_WUNLOCK();
			error = EINVAL;
			break;
		}
		rs_num = pf_get_ruleset_number(pr->rule.action);
		if (rs_num >= PF_RULESET_MAX) {
			PF_RULES_WUNLOCK();
			error = EINVAL;
			break;
		}
		tail = TAILQ_LAST(ruleset->rules[rs_num].active.ptr,
		    pf_rulequeue);
		if (tail)
			pr->nr = tail->nr + 1;
		else
			pr->nr = 0;
		pr->ticket = ruleset->rules[rs_num].active.ticket;
		PF_RULES_WUNLOCK();
		break;
	}

	case DIOCGETRULE: {
		struct pfioc_rule	*pr = (struct pfioc_rule *)addr;
		struct pf_ruleset	*ruleset;
		struct pf_rule		*rule;
		int			 rs_num, i;

		PF_RULES_WLOCK();
		pr->anchor[sizeof(pr->anchor) - 1] = 0;
		ruleset = pf_find_ruleset(pr->anchor);
		if (ruleset == NULL) {
			PF_RULES_WUNLOCK();
			error = EINVAL;
			break;
		}
		rs_num = pf_get_ruleset_number(pr->rule.action);
		if (rs_num >= PF_RULESET_MAX) {
			PF_RULES_WUNLOCK();
			error = EINVAL;
			break;
		}
		if (pr->ticket != ruleset->rules[rs_num].active.ticket) {
			PF_RULES_WUNLOCK();
			error = EBUSY;
			break;
		}
		rule = TAILQ_FIRST(ruleset->rules[rs_num].active.ptr);
		while ((rule != NULL) && (rule->nr != pr->nr))
			rule = TAILQ_NEXT(rule, entries);
		if (rule == NULL) {
			PF_RULES_WUNLOCK();
			error = EBUSY;
			break;
		}
		bcopy(rule, &pr->rule, sizeof(struct pf_rule));
		pr->rule.u_states_cur = counter_u64_fetch(rule->states_cur);
		pr->rule.u_states_tot = counter_u64_fetch(rule->states_tot);
		pr->rule.u_src_nodes = counter_u64_fetch(rule->src_nodes);
		if (pf_anchor_copyout(ruleset, rule, pr)) {
			PF_RULES_WUNLOCK();
			error = EBUSY;
			break;
		}
		pf_addr_copyout(&pr->rule.src.addr);
		pf_addr_copyout(&pr->rule.dst.addr);
		for (i = 0; i < PF_SKIP_COUNT; ++i)
			if (rule->skip[i].ptr == NULL)
				pr->rule.skip[i].nr = -1;
			else
				pr->rule.skip[i].nr =
				    rule->skip[i].ptr->nr;

		if (pr->action == PF_GET_CLR_CNTR) {
			rule->evaluations = 0;
			rule->packets[0] = rule->packets[1] = 0;
			rule->bytes[0] = rule->bytes[1] = 0;
			counter_u64_zero(rule->states_tot);
		}
		PF_RULES_WUNLOCK();
		break;
	}

	case DIOCCHANGERULE: {
		struct pfioc_rule	*pcr = (struct pfioc_rule *)addr;
		struct pf_ruleset	*ruleset;
		struct pf_rule		*oldrule = NULL, *newrule = NULL;
		struct pfi_kif		*kif = NULL;
		struct pf_pooladdr	*pa;
		u_int32_t		 nr = 0;
		int			 rs_num;

		if (pcr->action < PF_CHANGE_ADD_HEAD ||
		    pcr->action > PF_CHANGE_GET_TICKET) {
			error = EINVAL;
			break;
		}
		if (pcr->rule.return_icmp >> 8 > ICMP_MAXTYPE) {
			error = EINVAL;
			break;
		}

		if (pcr->action != PF_CHANGE_REMOVE) {
#ifndef INET
			if (pcr->rule.af == AF_INET) {
				error = EAFNOSUPPORT;
				break;
			}
#endif /* INET */
#ifndef INET6
			if (pcr->rule.af == AF_INET6) {
				error = EAFNOSUPPORT;
				break;
			}
#endif /* INET6 */
			newrule = malloc(sizeof(*newrule), M_PFRULE, M_WAITOK);
			bcopy(&pcr->rule, newrule, sizeof(struct pf_rule));
			if (newrule->ifname[0])
				kif = malloc(sizeof(*kif), PFI_MTYPE, M_WAITOK);
			newrule->states_cur = counter_u64_alloc(M_WAITOK);
			newrule->states_tot = counter_u64_alloc(M_WAITOK);
			newrule->src_nodes = counter_u64_alloc(M_WAITOK);
			newrule->cuid = td->td_ucred->cr_ruid;
			newrule->cpid = td->td_proc ? td->td_proc->p_pid : 0;
			TAILQ_INIT(&newrule->rpool.list);
		}

#define	ERROUT(x)	{ error = (x); goto DIOCCHANGERULE_error; }

		PF_RULES_WLOCK();
		if (!(pcr->action == PF_CHANGE_REMOVE ||
		    pcr->action == PF_CHANGE_GET_TICKET) &&
		    pcr->pool_ticket != V_ticket_pabuf)
			ERROUT(EBUSY);

		ruleset = pf_find_ruleset(pcr->anchor);
		if (ruleset == NULL)
			ERROUT(EINVAL);

		rs_num = pf_get_ruleset_number(pcr->rule.action);
		if (rs_num >= PF_RULESET_MAX)
			ERROUT(EINVAL);

		if (pcr->action == PF_CHANGE_GET_TICKET) {
			pcr->ticket = ++ruleset->rules[rs_num].active.ticket;
			ERROUT(0);
		} else if (pcr->ticket !=
			    ruleset->rules[rs_num].active.ticket)
				ERROUT(EINVAL);

		if (pcr->action != PF_CHANGE_REMOVE) {
			if (newrule->ifname[0]) {
				newrule->kif = pfi_kif_attach(kif,
				    newrule->ifname);
				pfi_kif_ref(newrule->kif);
			} else
				newrule->kif = NULL;

			if (newrule->rtableid > 0 &&
			    newrule->rtableid >= rt_numfibs)
				error = EBUSY;

#ifdef ALTQ
			/* set queue IDs */
			if (newrule->qname[0] != 0) {
				if ((newrule->qid =
				    pf_qname2qid(newrule->qname)) == 0)
					error = EBUSY;
				else if (newrule->pqname[0] != 0) {
					if ((newrule->pqid =
					    pf_qname2qid(newrule->pqname)) == 0)
						error = EBUSY;
				} else
					newrule->pqid = newrule->qid;
			}
#endif /* ALTQ */
			if (newrule->tagname[0])
				if ((newrule->tag =
				    pf_tagname2tag(newrule->tagname)) == 0)
					error = EBUSY;
			if (newrule->match_tagname[0])
				if ((newrule->match_tag = pf_tagname2tag(
				    newrule->match_tagname)) == 0)
					error = EBUSY;
			if (newrule->rt && !newrule->direction)
				error = EINVAL;
			if (!newrule->log)
				newrule->logif = 0;
			if (newrule->logif >= PFLOGIFS_MAX)
				error = EINVAL;
			if (pf_addr_setup(ruleset, &newrule->src.addr, newrule->af))
				error = ENOMEM;
			if (pf_addr_setup(ruleset, &newrule->dst.addr, newrule->af))
				error = ENOMEM;
			if (pf_anchor_setup(newrule, ruleset, pcr->anchor_call))
				error = EINVAL;
			TAILQ_FOREACH(pa, &V_pf_pabuf, entries)
				if (pa->addr.type == PF_ADDR_TABLE) {
					pa->addr.p.tbl =
					    pfr_attach_table(ruleset,
					    pa->addr.v.tblname);
					if (pa->addr.p.tbl == NULL)
						error = ENOMEM;
				}

			newrule->overload_tbl = NULL;
			if (newrule->overload_tblname[0]) {
				if ((newrule->overload_tbl = pfr_attach_table(
				    ruleset, newrule->overload_tblname)) ==
				    NULL)
					error = EINVAL;
				else
					newrule->overload_tbl->pfrkt_flags |=
					    PFR_TFLAG_ACTIVE;
			}

			pf_mv_pool(&V_pf_pabuf, &newrule->rpool.list);
			if (((((newrule->action == PF_NAT) ||
			    (newrule->action == PF_RDR) ||
			    (newrule->action == PF_BINAT) ||
			    (newrule->rt > PF_NOPFROUTE)) &&
			    !newrule->anchor)) &&
			    (TAILQ_FIRST(&newrule->rpool.list) == NULL))
				error = EINVAL;

			if (error) {
				pf_free_rule(newrule);
				PF_RULES_WUNLOCK();
				break;
			}

			newrule->rpool.cur = TAILQ_FIRST(&newrule->rpool.list);
			newrule->evaluations = 0;
			newrule->packets[0] = newrule->packets[1] = 0;
			newrule->bytes[0] = newrule->bytes[1] = 0;
		}
		pf_empty_pool(&V_pf_pabuf);

		if (pcr->action == PF_CHANGE_ADD_HEAD)
			oldrule = TAILQ_FIRST(
			    ruleset->rules[rs_num].active.ptr);
		else if (pcr->action == PF_CHANGE_ADD_TAIL)
			oldrule = TAILQ_LAST(
			    ruleset->rules[rs_num].active.ptr, pf_rulequeue);
		else {
			oldrule = TAILQ_FIRST(
			    ruleset->rules[rs_num].active.ptr);
			while ((oldrule != NULL) && (oldrule->nr != pcr->nr))
				oldrule = TAILQ_NEXT(oldrule, entries);
			if (oldrule == NULL) {
				if (newrule != NULL)
					pf_free_rule(newrule);
				PF_RULES_WUNLOCK();
				error = EINVAL;
				break;
			}
		}

		if (pcr->action == PF_CHANGE_REMOVE) {
			pf_unlink_rule(ruleset->rules[rs_num].active.ptr,
			    oldrule);
			ruleset->rules[rs_num].active.rcount--;
		} else {
			if (oldrule == NULL)
				TAILQ_INSERT_TAIL(
				    ruleset->rules[rs_num].active.ptr,
				    newrule, entries);
			else if (pcr->action == PF_CHANGE_ADD_HEAD ||
			    pcr->action == PF_CHANGE_ADD_BEFORE)
				TAILQ_INSERT_BEFORE(oldrule, newrule, entries);
			else
				TAILQ_INSERT_AFTER(
				    ruleset->rules[rs_num].active.ptr,
				    oldrule, newrule, entries);
			ruleset->rules[rs_num].active.rcount++;
		}

		nr = 0;
		TAILQ_FOREACH(oldrule,
		    ruleset->rules[rs_num].active.ptr, entries)
			oldrule->nr = nr++;

		ruleset->rules[rs_num].active.ticket++;

		pf_calc_skip_steps(ruleset->rules[rs_num].active.ptr);
		pf_remove_if_empty_ruleset(ruleset);

		PF_RULES_WUNLOCK();
		break;

#undef ERROUT
DIOCCHANGERULE_error:
		PF_RULES_WUNLOCK();
		if (newrule != NULL) {
			counter_u64_free(newrule->states_cur);
			counter_u64_free(newrule->states_tot);
			counter_u64_free(newrule->src_nodes);
			free(newrule, M_PFRULE);
		}
		if (kif != NULL)
			free(kif, PFI_MTYPE);
		break;
	}

	case DIOCCLRSTATES: {
		struct pf_state		*s;
		struct pfioc_state_kill *psk = (struct pfioc_state_kill *)addr;
		u_int			 i, killed = 0;

		for (i = 0; i <= pf_hashmask; i++) {
			struct pf_idhash *ih = &V_pf_idhash[i];

relock_DIOCCLRSTATES:
			PF_HASHROW_LOCK(ih);
			LIST_FOREACH(s, &ih->states, entry)
				if (!psk->psk_ifname[0] ||
				    !strcmp(psk->psk_ifname,
				    s->kif->pfik_name)) {
					/*
					 * Don't send out individual
					 * delete messages.
					 */
					s->state_flags |= PFSTATE_NOSYNC;
					pf_unlink_state(s, PF_ENTER_LOCKED);
					killed++;
					goto relock_DIOCCLRSTATES;
				}
			PF_HASHROW_UNLOCK(ih);
		}
		psk->psk_killed = killed;
		if (V_pfsync_clear_states_ptr != NULL)
			V_pfsync_clear_states_ptr(V_pf_status.hostid, psk->psk_ifname);
		break;
	}

	case DIOCKILLSTATES: {
		struct pf_state		*s;
		struct pf_state_key	*sk;
		struct pf_addr		*srcaddr, *dstaddr;
		u_int16_t		 srcport, dstport;
		struct pfioc_state_kill	*psk = (struct pfioc_state_kill *)addr;
		u_int			 i, killed = 0;

		if (psk->psk_pfcmp.id) {
			if (psk->psk_pfcmp.creatorid == 0)
				psk->psk_pfcmp.creatorid = V_pf_status.hostid;
			if ((s = pf_find_state_byid(psk->psk_pfcmp.id,
			    psk->psk_pfcmp.creatorid))) {
				pf_unlink_state(s, PF_ENTER_LOCKED);
				psk->psk_killed = 1;
			}
			break;
		}

		for (i = 0; i <= pf_hashmask; i++) {
			struct pf_idhash *ih = &V_pf_idhash[i];

relock_DIOCKILLSTATES:
			PF_HASHROW_LOCK(ih);
			LIST_FOREACH(s, &ih->states, entry) {
				sk = s->key[PF_SK_WIRE];
				if (s->direction == PF_OUT) {
					srcaddr = &sk->addr[1];
					dstaddr = &sk->addr[0];
					srcport = sk->port[1];
					dstport = sk->port[0];
				} else {
					srcaddr = &sk->addr[0];
					dstaddr = &sk->addr[1];
					srcport = sk->port[0];
					dstport = sk->port[1];
				}

				if ((!psk->psk_af || sk->af == psk->psk_af)
				    && (!psk->psk_proto || psk->psk_proto ==
				    sk->proto) &&
				    PF_MATCHA(psk->psk_src.neg,
				    &psk->psk_src.addr.v.a.addr,
				    &psk->psk_src.addr.v.a.mask,
				    srcaddr, sk->af) &&
				    PF_MATCHA(psk->psk_dst.neg,
				    &psk->psk_dst.addr.v.a.addr,
				    &psk->psk_dst.addr.v.a.mask,
				    dstaddr, sk->af) &&
				    (psk->psk_src.port_op == 0 ||
				    pf_match_port(psk->psk_src.port_op,
				    psk->psk_src.port[0], psk->psk_src.port[1],
				    srcport)) &&
				    (psk->psk_dst.port_op == 0 ||
				    pf_match_port(psk->psk_dst.port_op,
				    psk->psk_dst.port[0], psk->psk_dst.port[1],
				    dstport)) &&
				    (!psk->psk_label[0] ||
				    (s->rule.ptr->label[0] &&
				    !strcmp(psk->psk_label,
				    s->rule.ptr->label))) &&
				    (!psk->psk_ifname[0] ||
				    !strcmp(psk->psk_ifname,
				    s->kif->pfik_name))) {
					pf_unlink_state(s, PF_ENTER_LOCKED);
					killed++;
					goto relock_DIOCKILLSTATES;
				}
			}
			PF_HASHROW_UNLOCK(ih);
		}
		psk->psk_killed = killed;
		break;
	}

	case DIOCADDSTATE: {
		struct pfioc_state	*ps = (struct pfioc_state *)addr;
		struct pfsync_state	*sp = &ps->state;

		if (sp->timeout >= PFTM_MAX) {
			error = EINVAL;
			break;
		}
		if (V_pfsync_state_import_ptr != NULL) {
			PF_RULES_RLOCK();
			error = V_pfsync_state_import_ptr(sp, PFSYNC_SI_IOCTL);
			PF_RULES_RUNLOCK();
		} else
			error = EOPNOTSUPP;
		break;
	}

	case DIOCGETSTATE: {
		struct pfioc_state	*ps = (struct pfioc_state *)addr;
		struct pf_state		*s;

		s = pf_find_state_byid(ps->state.id, ps->state.creatorid);
		if (s == NULL) {
			error = ENOENT;
			break;
		}

		pfsync_state_export(&ps->state, s);
		PF_STATE_UNLOCK(s);
		break;
	}

	case DIOCGETSTATES: {
		struct pfioc_states	*ps = (struct pfioc_states *)addr;
		struct pf_state		*s;
		struct pfsync_state	*pstore, *p;
		int i, nr;

		if (ps->ps_len <= 0) {
			nr = uma_zone_get_cur(V_pf_state_z);
			ps->ps_len = sizeof(struct pfsync_state) * nr;
			break;
		}

		p = pstore = malloc(ps->ps_len, M_TEMP, M_WAITOK | M_ZERO);
		nr = 0;

		for (i = 0; i <= pf_hashmask; i++) {
			struct pf_idhash *ih = &V_pf_idhash[i];

			PF_HASHROW_LOCK(ih);
			LIST_FOREACH(s, &ih->states, entry) {

				if (s->timeout == PFTM_UNLINKED)
					continue;

				if ((nr+1) * sizeof(*p) > ps->ps_len) {
					PF_HASHROW_UNLOCK(ih);
					goto DIOCGETSTATES_full;
				}
				pfsync_state_export(p, s);
				p++;
				nr++;
			}
			PF_HASHROW_UNLOCK(ih);
		}
DIOCGETSTATES_full:
		error = copyout(pstore, ps->ps_states,
		    sizeof(struct pfsync_state) * nr);
		if (error) {
			free(pstore, M_TEMP);
			break;
		}
		ps->ps_len = sizeof(struct pfsync_state) * nr;
		free(pstore, M_TEMP);

		break;
	}

	case DIOCGETSTATUS: {
		struct pf_status *s = (struct pf_status *)addr;

		PF_RULES_RLOCK();
		s->running = V_pf_status.running;
		s->since   = V_pf_status.since;
		s->debug   = V_pf_status.debug;
		s->hostid  = V_pf_status.hostid;
		s->states  = V_pf_status.states;
		s->src_nodes = V_pf_status.src_nodes;

		for (int i = 0; i < PFRES_MAX; i++)
			s->counters[i] =
			    counter_u64_fetch(V_pf_status.counters[i]);
		for (int i = 0; i < LCNT_MAX; i++)
			s->lcounters[i] =
			    counter_u64_fetch(V_pf_status.lcounters[i]);
		for (int i = 0; i < FCNT_MAX; i++)
			s->fcounters[i] =
			    counter_u64_fetch(V_pf_status.fcounters[i]);
		for (int i = 0; i < SCNT_MAX; i++)
			s->scounters[i] =
			    counter_u64_fetch(V_pf_status.scounters[i]);

		bcopy(V_pf_status.ifname, s->ifname, IFNAMSIZ);
		bcopy(V_pf_status.pf_chksum, s->pf_chksum,
		    PF_MD5_DIGEST_LENGTH);

		pfi_update_status(s->ifname, s);
		PF_RULES_RUNLOCK();
		break;
	}

	case DIOCSETSTATUSIF: {
		struct pfioc_if	*pi = (struct pfioc_if *)addr;

		if (pi->ifname[0] == 0) {
			bzero(V_pf_status.ifname, IFNAMSIZ);
			break;
		}
		PF_RULES_WLOCK();
		strlcpy(V_pf_status.ifname, pi->ifname, IFNAMSIZ);
		PF_RULES_WUNLOCK();
		break;
	}

	case DIOCCLRSTATUS: {
		PF_RULES_WLOCK();
		for (int i = 0; i < PFRES_MAX; i++)
			counter_u64_zero(V_pf_status.counters[i]);
		for (int i = 0; i < FCNT_MAX; i++)
			counter_u64_zero(V_pf_status.fcounters[i]);
		for (int i = 0; i < SCNT_MAX; i++)
			counter_u64_zero(V_pf_status.scounters[i]);
		for (int i = 0; i < LCNT_MAX; i++)
			counter_u64_zero(V_pf_status.lcounters[i]);
		V_pf_status.since = time_second;
		if (*V_pf_status.ifname)
			pfi_update_status(V_pf_status.ifname, NULL);
		PF_RULES_WUNLOCK();
		break;
	}

	case DIOCNATLOOK: {
		struct pfioc_natlook	*pnl = (struct pfioc_natlook *)addr;
		struct pf_state_key	*sk;
		struct pf_state		*state;
		struct pf_state_key_cmp	 key;
		int			 m = 0, direction = pnl->direction;
		int			 sidx, didx;

		/* NATLOOK src and dst are reversed, so reverse sidx/didx */
		sidx = (direction == PF_IN) ? 1 : 0;
		didx = (direction == PF_IN) ? 0 : 1;

		if (!pnl->proto ||
		    PF_AZERO(&pnl->saddr, pnl->af) ||
		    PF_AZERO(&pnl->daddr, pnl->af) ||
		    ((pnl->proto == IPPROTO_TCP ||
		    pnl->proto == IPPROTO_UDP) &&
		    (!pnl->dport || !pnl->sport)))
			error = EINVAL;
		else {
			bzero(&key, sizeof(key));
			key.af = pnl->af;
			key.proto = pnl->proto;
			PF_ACPY(&key.addr[sidx], &pnl->saddr, pnl->af);
			key.port[sidx] = pnl->sport;
			PF_ACPY(&key.addr[didx], &pnl->daddr, pnl->af);
			key.port[didx] = pnl->dport;

			state = pf_find_state_all(&key, direction, &m);

			if (m > 1)
				error = E2BIG;	/* more than one state */
			else if (state != NULL) {
				/* XXXGL: not locked read */
				sk = state->key[sidx];
				PF_ACPY(&pnl->rsaddr, &sk->addr[sidx], sk->af);
				pnl->rsport = sk->port[sidx];
				PF_ACPY(&pnl->rdaddr, &sk->addr[didx], sk->af);
				pnl->rdport = sk->port[didx];
			} else
				error = ENOENT;
		}
		break;
	}

	case DIOCSETTIMEOUT: {
		struct pfioc_tm	*pt = (struct pfioc_tm *)addr;
		int		 old;

		if (pt->timeout < 0 || pt->timeout >= PFTM_MAX ||
		    pt->seconds < 0) {
			error = EINVAL;
			break;
		}
		PF_RULES_WLOCK();
		old = V_pf_default_rule.timeout[pt->timeout];
		if (pt->timeout == PFTM_INTERVAL && pt->seconds == 0)
			pt->seconds = 1;
		V_pf_default_rule.timeout[pt->timeout] = pt->seconds;
		if (pt->timeout == PFTM_INTERVAL && pt->seconds < old)
			wakeup(pf_purge_thread);
		pt->seconds = old;
		PF_RULES_WUNLOCK();
		break;
	}

	case DIOCGETTIMEOUT: {
		struct pfioc_tm	*pt = (struct pfioc_tm *)addr;

		if (pt->timeout < 0 || pt->timeout >= PFTM_MAX) {
			error = EINVAL;
			break;
		}
		PF_RULES_RLOCK();
		pt->seconds = V_pf_default_rule.timeout[pt->timeout];
		PF_RULES_RUNLOCK();
		break;
	}

	case DIOCGETLIMIT: {
		struct pfioc_limit	*pl = (struct pfioc_limit *)addr;

		if (pl->index < 0 || pl->index >= PF_LIMIT_MAX) {
			error = EINVAL;
			break;
		}
		PF_RULES_RLOCK();
		pl->limit = V_pf_limits[pl->index].limit;
		PF_RULES_RUNLOCK();
		break;
	}

	case DIOCSETLIMIT: {
		struct pfioc_limit	*pl = (struct pfioc_limit *)addr;
		int			 old_limit;

		PF_RULES_WLOCK();
		if (pl->index < 0 || pl->index >= PF_LIMIT_MAX ||
		    V_pf_limits[pl->index].zone == NULL) {
			PF_RULES_WUNLOCK();
			error = EINVAL;
			break;
		}
		uma_zone_set_max(V_pf_limits[pl->index].zone, pl->limit);
		old_limit = V_pf_limits[pl->index].limit;
		V_pf_limits[pl->index].limit = pl->limit;
		pl->limit = old_limit;
		PF_RULES_WUNLOCK();
		break;
	}

	case DIOCSETDEBUG: {
		u_int32_t	*level = (u_int32_t *)addr;

		PF_RULES_WLOCK();
		V_pf_status.debug = *level;
		PF_RULES_WUNLOCK();
		break;
	}

	case DIOCCLRRULECTRS: {
		/* obsoleted by DIOCGETRULE with action=PF_GET_CLR_CNTR */
		struct pf_ruleset	*ruleset = &pf_main_ruleset;
		struct pf_rule		*rule;

		PF_RULES_WLOCK();
		TAILQ_FOREACH(rule,
		    ruleset->rules[PF_RULESET_FILTER].active.ptr, entries) {
			rule->evaluations = 0;
			rule->packets[0] = rule->packets[1] = 0;
			rule->bytes[0] = rule->bytes[1] = 0;
		}
		PF_RULES_WUNLOCK();
		break;
	}

	case DIOCGIFSPEEDV0:
	case DIOCGIFSPEEDV1: {
		struct pf_ifspeed_v1	*psp = (struct pf_ifspeed_v1 *)addr;
		struct pf_ifspeed_v1	ps;
		struct ifnet		*ifp;

		if (psp->ifname[0] != 0) {
			/* Can we completely trust user-land? */
			strlcpy(ps.ifname, psp->ifname, IFNAMSIZ);
			ifp = ifunit(ps.ifname);
			if (ifp != NULL) {
				psp->baudrate32 =
				    (u_int32_t)uqmin(ifp->if_baudrate, UINT_MAX);
				if (cmd == DIOCGIFSPEEDV1)
					psp->baudrate = ifp->if_baudrate;
			} else
				error = EINVAL;
		} else
			error = EINVAL;
		break;
	}

#ifdef ALTQ
	case DIOCSTARTALTQ: {
		struct pf_altq		*altq;

		PF_RULES_WLOCK();
		/* enable all altq interfaces on active list */
		TAILQ_FOREACH(altq, V_pf_altq_ifs_active, entries) {
			if ((altq->local_flags & PFALTQ_FLAG_IF_REMOVED) == 0) {
				error = pf_enable_altq(altq);
				if (error != 0)
					break;
			}
		}
		if (error == 0)
			V_pf_altq_running = 1;
		PF_RULES_WUNLOCK();
		DPFPRINTF(PF_DEBUG_MISC, ("altq: started\n"));
		break;
	}

	case DIOCSTOPALTQ: {
		struct pf_altq		*altq;

		PF_RULES_WLOCK();
		/* disable all altq interfaces on active list */
		TAILQ_FOREACH(altq, V_pf_altq_ifs_active, entries) {
			if ((altq->local_flags & PFALTQ_FLAG_IF_REMOVED) == 0) {
				error = pf_disable_altq(altq);
				if (error != 0)
					break;
			}
		}
		if (error == 0)
			V_pf_altq_running = 0;
		PF_RULES_WUNLOCK();
		DPFPRINTF(PF_DEBUG_MISC, ("altq: stopped\n"));
		break;
	}

	case DIOCADDALTQV0:
	case DIOCADDALTQV1: {
		struct pfioc_altq_v1	*pa = (struct pfioc_altq_v1 *)addr;
		struct pf_altq		*altq, *a;
		struct ifnet		*ifp;

		altq = malloc(sizeof(*altq), M_PFALTQ, M_WAITOK | M_ZERO);
		error = pf_import_kaltq(pa, altq, IOCPARM_LEN(cmd));
		// SKON - use local_flags to carry index
		altq->altq_index=pa->altq.local_flags;

		if (error)
			break;
		printf("DIOCADDALTQV1: %d\n",altq->altq_index);
		altq->local_flags = 0;

		PF_RULES_WLOCK();
		if (pa->ticket != V_ticket_altqs_inactive) {
			PF_RULES_WUNLOCK();
			free(altq, M_PFALTQ);
			error = EBUSY;
			break;
		}

		/*
		 * if this is for a queue, find the discipline and
		 * copy the necessary fields
		 */
		if (altq->qname[0] != 0) {
			if ((altq->qid = pf_qname2qid(altq->qname)) == 0) {
				PF_RULES_WUNLOCK();
				error = EBUSY;
				free(altq, M_PFALTQ);
				break;
			}
			altq->altq_disc = NULL;
			TAILQ_FOREACH(a, V_pf_altq_ifs_inactive, entries) {
				//if (strncmp(a->ifname, altq->ifname,
				//  IFNAMSIZ) == 0) {
				// Skon: change to look at BOTH interface and index
				printf("pf_ioctl.c: DIOCADDALTQV1 %s %d %s, %p\n",a->ifname,a->altq_index,a->qname,a->altq_disc);
				if (strncmp(a->ifname, altq->ifname, IFNAMSIZ) == 0 &&
				    a->altq_index == altq->altq_index) {
					altq->altq_disc = a->altq_disc;
					printf("Found Interface: %p, %s, %d\n",altq->altq_disc,altq->qname,altq->altq_index);
					break;
				}
			}
		}
		if ((ifp = ifunit(altq->ifname)) == NULL)
			altq->local_flags |= PFALTQ_FLAG_IF_REMOVED;
		else
			error = altq_add(ifp, altq);

		if (error) {
			PF_RULES_WUNLOCK();
			free(altq, M_PFALTQ);
			break;
		}

		if (altq->qname[0] != 0)
			TAILQ_INSERT_TAIL(V_pf_altqs_inactive, altq, entries);
		else
			TAILQ_INSERT_TAIL(V_pf_altq_ifs_inactive, altq, entries);
		/* version error check done on import above */
		pf_export_kaltq(altq, pa, IOCPARM_LEN(cmd));
		PF_RULES_WUNLOCK();
		break;
	}

	case DIOCGETALTQSV0:
	case DIOCGETALTQSV1: {
		struct pfioc_altq_v1	*pa = (struct pfioc_altq_v1 *)addr;
		struct pf_altq		*altq;

		PF_RULES_RLOCK();
		pa->nr = 0;
		TAILQ_FOREACH(altq, V_pf_altq_ifs_active, entries)
			pa->nr++;
		TAILQ_FOREACH(altq, V_pf_altqs_active, entries)
			pa->nr++;
		pa->ticket = V_ticket_altqs_active;
		PF_RULES_RUNLOCK();
		break;
	}

	case DIOCGETALTQV0:
	case DIOCGETALTQV1: {
		struct pfioc_altq_v1	*pa = (struct pfioc_altq_v1 *)addr;
		struct pf_altq		*altq;

		PF_RULES_RLOCK();
		if (pa->ticket != V_ticket_altqs_active) {
			PF_RULES_RUNLOCK();
			error = EBUSY;
			break;
		}
		altq = pf_altq_get_nth_active(pa->nr);
		if (altq == NULL) {
			PF_RULES_RUNLOCK();
			error = EBUSY;
			break;
		}
		pf_export_kaltq(altq, pa, IOCPARM_LEN(cmd));
		PF_RULES_RUNLOCK();
		break;
	}

	case DIOCCHANGEALTQV0:
	case DIOCCHANGEALTQV1:
		/* CHANGEALTQ not supported yet! */
		error = ENODEV;
		break;

	case DIOCGETQSTATSV0:
	case DIOCGETQSTATSV1: {
		struct pfioc_qstats_v1	*pq = (struct pfioc_qstats_v1 *)addr;
		struct pf_altq		*altq;
		int			 nbytes;
		u_int32_t		 version;

		PF_RULES_RLOCK();
		if (pq->ticket != V_ticket_altqs_active) {
			PF_RULES_RUNLOCK();
			error = EBUSY;
			break;
		}
		nbytes = pq->nbytes;
		altq = pf_altq_get_nth_active(pq->nr);

		if (altq == NULL) {
			PF_RULES_RUNLOCK();
			error = EBUSY;
			break;
		}

		if ((altq->local_flags & PFALTQ_FLAG_IF_REMOVED) != 0) {
			PF_RULES_RUNLOCK();
			error = ENXIO;
			break;
		}
		PF_RULES_RUNLOCK();
		if (cmd == DIOCGETQSTATSV0)
			version = 0;  /* DIOCGETQSTATSV0 means stats struct v0 */
		else
			version = pq->version;

		error = altq_getqstats(altq, pq->buf, &nbytes, version);
		printf("DIOCGETQSTATS 2: %d.\n",error);
		if (error == 0) {
			pq->scheduler = altq->scheduler;
			pq->nbytes = nbytes;
		}
		break;
	}
#endif /* ALTQ */

	case DIOCBEGINADDRS: {
		struct pfioc_pooladdr	*pp = (struct pfioc_pooladdr *)addr;

		PF_RULES_WLOCK();
		pf_empty_pool(&V_pf_pabuf);
		pp->ticket = ++V_ticket_pabuf;
		PF_RULES_WUNLOCK();
		break;
	}

	case DIOCADDADDR: {
		struct pfioc_pooladdr	*pp = (struct pfioc_pooladdr *)addr;
		struct pf_pooladdr	*pa;
		struct pfi_kif		*kif = NULL;

#ifndef INET
		if (pp->af == AF_INET) {
			error = EAFNOSUPPORT;
			break;
		}
#endif /* INET */
#ifndef INET6
		if (pp->af == AF_INET6) {
			error = EAFNOSUPPORT;
			break;
		}
#endif /* INET6 */
		if (pp->addr.addr.type != PF_ADDR_ADDRMASK &&
		    pp->addr.addr.type != PF_ADDR_DYNIFTL &&
		    pp->addr.addr.type != PF_ADDR_TABLE) {
			error = EINVAL;
			break;
		}
		if (pp->addr.addr.p.dyn != NULL) {
			error = EINVAL;
			break;
		}
		pa = malloc(sizeof(*pa), M_PFRULE, M_WAITOK);
		bcopy(&pp->addr, pa, sizeof(struct pf_pooladdr));
		if (pa->ifname[0])
			kif = malloc(sizeof(*kif), PFI_MTYPE, M_WAITOK);
		PF_RULES_WLOCK();
		if (pp->ticket != V_ticket_pabuf) {
			PF_RULES_WUNLOCK();
			if (pa->ifname[0])
				free(kif, PFI_MTYPE);
			free(pa, M_PFRULE);
			error = EBUSY;
			break;
		}
		if (pa->ifname[0]) {
			pa->kif = pfi_kif_attach(kif, pa->ifname);
			pfi_kif_ref(pa->kif);
		} else
			pa->kif = NULL;
		if (pa->addr.type == PF_ADDR_DYNIFTL && ((error =
		    pfi_dynaddr_setup(&pa->addr, pp->af)) != 0)) {
			if (pa->ifname[0])
				pfi_kif_unref(pa->kif);
			PF_RULES_WUNLOCK();
			free(pa, M_PFRULE);
			break;
		}
		TAILQ_INSERT_TAIL(&V_pf_pabuf, pa, entries);
		PF_RULES_WUNLOCK();
		break;
	}

	case DIOCGETADDRS: {
		struct pfioc_pooladdr	*pp = (struct pfioc_pooladdr *)addr;
		struct pf_pool		*pool;
		struct pf_pooladdr	*pa;

		PF_RULES_RLOCK();
		pp->nr = 0;
		pool = pf_get_pool(pp->anchor, pp->ticket, pp->r_action,
		    pp->r_num, 0, 1, 0);
		if (pool == NULL) {
			PF_RULES_RUNLOCK();
			error = EBUSY;
			break;
		}
		TAILQ_FOREACH(pa, &pool->list, entries)
			pp->nr++;
		PF_RULES_RUNLOCK();
		break;
	}

	case DIOCGETADDR: {
		struct pfioc_pooladdr	*pp = (struct pfioc_pooladdr *)addr;
		struct pf_pool		*pool;
		struct pf_pooladdr	*pa;
		u_int32_t		 nr = 0;

		PF_RULES_RLOCK();
		pool = pf_get_pool(pp->anchor, pp->ticket, pp->r_action,
		    pp->r_num, 0, 1, 1);
		if (pool == NULL) {
			PF_RULES_RUNLOCK();
			error = EBUSY;
			break;
		}
		pa = TAILQ_FIRST(&pool->list);
		while ((pa != NULL) && (nr < pp->nr)) {
			pa = TAILQ_NEXT(pa, entries);
			nr++;
		}
		if (pa == NULL) {
			PF_RULES_RUNLOCK();
			error = EBUSY;
			break;
		}
		bcopy(pa, &pp->addr, sizeof(struct pf_pooladdr));
		pf_addr_copyout(&pp->addr.addr);
		PF_RULES_RUNLOCK();
		break;
	}

	case DIOCCHANGEADDR: {
		struct pfioc_pooladdr	*pca = (struct pfioc_pooladdr *)addr;
		struct pf_pool		*pool;
		struct pf_pooladdr	*oldpa = NULL, *newpa = NULL;
		struct pf_ruleset	*ruleset;
		struct pfi_kif		*kif = NULL;

		if (pca->action < PF_CHANGE_ADD_HEAD ||
		    pca->action > PF_CHANGE_REMOVE) {
			error = EINVAL;
			break;
		}
		if (pca->addr.addr.type != PF_ADDR_ADDRMASK &&
		    pca->addr.addr.type != PF_ADDR_DYNIFTL &&
		    pca->addr.addr.type != PF_ADDR_TABLE) {
			error = EINVAL;
			break;
		}
		if (pca->addr.addr.p.dyn != NULL) {
			error = EINVAL;
			break;
		}

		if (pca->action != PF_CHANGE_REMOVE) {
#ifndef INET
			if (pca->af == AF_INET) {
				error = EAFNOSUPPORT;
				break;
			}
#endif /* INET */
#ifndef INET6
			if (pca->af == AF_INET6) {
				error = EAFNOSUPPORT;
				break;
			}
#endif /* INET6 */
			newpa = malloc(sizeof(*newpa), M_PFRULE, M_WAITOK);
			bcopy(&pca->addr, newpa, sizeof(struct pf_pooladdr));
			if (newpa->ifname[0])
				kif = malloc(sizeof(*kif), PFI_MTYPE, M_WAITOK);
			newpa->kif = NULL;
		}

#define	ERROUT(x)	{ error = (x); goto DIOCCHANGEADDR_error; }
		PF_RULES_WLOCK();
		ruleset = pf_find_ruleset(pca->anchor);
		if (ruleset == NULL)
			ERROUT(EBUSY);

		pool = pf_get_pool(pca->anchor, pca->ticket, pca->r_action,
		    pca->r_num, pca->r_last, 1, 1);
		if (pool == NULL)
			ERROUT(EBUSY);

		if (pca->action != PF_CHANGE_REMOVE) {
			if (newpa->ifname[0]) {
				newpa->kif = pfi_kif_attach(kif, newpa->ifname);
				pfi_kif_ref(newpa->kif);
				kif = NULL;
			}

			switch (newpa->addr.type) {
			case PF_ADDR_DYNIFTL:
				error = pfi_dynaddr_setup(&newpa->addr,
				    pca->af);
				break;
			case PF_ADDR_TABLE:
				newpa->addr.p.tbl = pfr_attach_table(ruleset,
				    newpa->addr.v.tblname);
				if (newpa->addr.p.tbl == NULL)
					error = ENOMEM;
				break;
			}
			if (error)
				goto DIOCCHANGEADDR_error;
		}

		switch (pca->action) {
		case PF_CHANGE_ADD_HEAD:
			oldpa = TAILQ_FIRST(&pool->list);
			break;
		case PF_CHANGE_ADD_TAIL:
			oldpa = TAILQ_LAST(&pool->list, pf_palist);
			break;
		default:
			oldpa = TAILQ_FIRST(&pool->list);
			for (int i = 0; oldpa && i < pca->nr; i++)
				oldpa = TAILQ_NEXT(oldpa, entries);

			if (oldpa == NULL)
				ERROUT(EINVAL);
		}

		if (pca->action == PF_CHANGE_REMOVE) {
			TAILQ_REMOVE(&pool->list, oldpa, entries);
			switch (oldpa->addr.type) {
			case PF_ADDR_DYNIFTL:
				pfi_dynaddr_remove(oldpa->addr.p.dyn);
				break;
			case PF_ADDR_TABLE:
				pfr_detach_table(oldpa->addr.p.tbl);
				break;
			}
			if (oldpa->kif)
				pfi_kif_unref(oldpa->kif);
			free(oldpa, M_PFRULE);
		} else {
			if (oldpa == NULL)
				TAILQ_INSERT_TAIL(&pool->list, newpa, entries);
			else if (pca->action == PF_CHANGE_ADD_HEAD ||
			    pca->action == PF_CHANGE_ADD_BEFORE)
				TAILQ_INSERT_BEFORE(oldpa, newpa, entries);
			else
				TAILQ_INSERT_AFTER(&pool->list, oldpa,
				    newpa, entries);
		}

		pool->cur = TAILQ_FIRST(&pool->list);
		PF_ACPY(&pool->counter, &pool->cur->addr.v.a.addr, pca->af);
		PF_RULES_WUNLOCK();
		break;

#undef ERROUT
DIOCCHANGEADDR_error:
		if (newpa != NULL) {
			if (newpa->kif)
				pfi_kif_unref(newpa->kif);
			free(newpa, M_PFRULE);
		}
		PF_RULES_WUNLOCK();
		if (kif != NULL)
			free(kif, PFI_MTYPE);
		break;
	}

	case DIOCGETRULESETS: {
		struct pfioc_ruleset	*pr = (struct pfioc_ruleset *)addr;
		struct pf_ruleset	*ruleset;
		struct pf_anchor	*anchor;

		PF_RULES_RLOCK();
		pr->path[sizeof(pr->path) - 1] = 0;
		if ((ruleset = pf_find_ruleset(pr->path)) == NULL) {
			PF_RULES_RUNLOCK();
			error = ENOENT;
			break;
		}
		pr->nr = 0;
		if (ruleset->anchor == NULL) {
			/* XXX kludge for pf_main_ruleset */
			RB_FOREACH(anchor, pf_anchor_global, &V_pf_anchors)
				if (anchor->parent == NULL)
					pr->nr++;
		} else {
			RB_FOREACH(anchor, pf_anchor_node,
			    &ruleset->anchor->children)
				pr->nr++;
		}
		PF_RULES_RUNLOCK();
		break;
	}

	case DIOCGETRULESET: {
		struct pfioc_ruleset	*pr = (struct pfioc_ruleset *)addr;
		struct pf_ruleset	*ruleset;
		struct pf_anchor	*anchor;
		u_int32_t		 nr = 0;

		PF_RULES_RLOCK();
		pr->path[sizeof(pr->path) - 1] = 0;
		if ((ruleset = pf_find_ruleset(pr->path)) == NULL) {
			PF_RULES_RUNLOCK();
			error = ENOENT;
			break;
		}
		pr->name[0] = 0;
		if (ruleset->anchor == NULL) {
			/* XXX kludge for pf_main_ruleset */
			RB_FOREACH(anchor, pf_anchor_global, &V_pf_anchors)
				if (anchor->parent == NULL && nr++ == pr->nr) {
					strlcpy(pr->name, anchor->name,
					    sizeof(pr->name));
					break;
				}
		} else {
			RB_FOREACH(anchor, pf_anchor_node,
			    &ruleset->anchor->children)
				if (nr++ == pr->nr) {
					strlcpy(pr->name, anchor->name,
					    sizeof(pr->name));
					break;
				}
		}
		if (!pr->name[0])
			error = EBUSY;
		PF_RULES_RUNLOCK();
		break;
	}

	case DIOCRCLRTABLES: {
		struct pfioc_table *io = (struct pfioc_table *)addr;

		if (io->pfrio_esize != 0) {
			error = ENODEV;
			break;
		}
		PF_RULES_WLOCK();
		error = pfr_clr_tables(&io->pfrio_table, &io->pfrio_ndel,
		    io->pfrio_flags | PFR_FLAG_USERIOCTL);
		PF_RULES_WUNLOCK();
		break;
	}

	case DIOCRADDTABLES: {
		struct pfioc_table *io = (struct pfioc_table *)addr;
		struct pfr_table *pfrts;
		size_t totlen;

		if (io->pfrio_esize != sizeof(struct pfr_table)) {
			error = ENODEV;
			break;
		}

		if (io->pfrio_size < 0 || io->pfrio_size > pf_ioctl_maxcount ||
		    WOULD_OVERFLOW(io->pfrio_size, sizeof(struct pfr_table))) {
			error = ENOMEM;
			break;
		}

		totlen = io->pfrio_size * sizeof(struct pfr_table);
		pfrts = mallocarray(io->pfrio_size, sizeof(struct pfr_table),
		    M_TEMP, M_WAITOK);
		error = copyin(io->pfrio_buffer, pfrts, totlen);
		if (error) {
			free(pfrts, M_TEMP);
			break;
		}
		PF_RULES_WLOCK();
		error = pfr_add_tables(pfrts, io->pfrio_size,
		    &io->pfrio_nadd, io->pfrio_flags | PFR_FLAG_USERIOCTL);
		PF_RULES_WUNLOCK();
		free(pfrts, M_TEMP);
		break;
	}

	case DIOCRDELTABLES: {
		struct pfioc_table *io = (struct pfioc_table *)addr;
		struct pfr_table *pfrts;
		size_t totlen;

		if (io->pfrio_esize != sizeof(struct pfr_table)) {
			error = ENODEV;
			break;
		}

		if (io->pfrio_size < 0 || io->pfrio_size > pf_ioctl_maxcount ||
		    WOULD_OVERFLOW(io->pfrio_size, sizeof(struct pfr_table))) {
			error = ENOMEM;
			break;
		}

		totlen = io->pfrio_size * sizeof(struct pfr_table);
		pfrts = mallocarray(io->pfrio_size, sizeof(struct pfr_table),
		    M_TEMP, M_WAITOK);
		error = copyin(io->pfrio_buffer, pfrts, totlen);
		if (error) {
			free(pfrts, M_TEMP);
			break;
		}
		PF_RULES_WLOCK();
		error = pfr_del_tables(pfrts, io->pfrio_size,
		    &io->pfrio_ndel, io->pfrio_flags | PFR_FLAG_USERIOCTL);
		PF_RULES_WUNLOCK();
		free(pfrts, M_TEMP);
		break;
	}

	case DIOCRGETTABLES: {
		struct pfioc_table *io = (struct pfioc_table *)addr;
		struct pfr_table *pfrts;
		size_t totlen;
		int n;

		if (io->pfrio_esize != sizeof(struct pfr_table)) {
			error = ENODEV;
			break;
		}
		PF_RULES_RLOCK();
		n = pfr_table_count(&io->pfrio_table, io->pfrio_flags);
		if (n < 0) {
			PF_RULES_RUNLOCK();
			error = EINVAL;
			break;
		}
		io->pfrio_size = min(io->pfrio_size, n);

		totlen = io->pfrio_size * sizeof(struct pfr_table);

		pfrts = mallocarray(io->pfrio_size, sizeof(struct pfr_table),
		    M_TEMP, M_NOWAIT);
		if (pfrts == NULL) {
			error = ENOMEM;
			PF_RULES_RUNLOCK();
			break;
		}
		error = pfr_get_tables(&io->pfrio_table, pfrts,
		    &io->pfrio_size, io->pfrio_flags | PFR_FLAG_USERIOCTL);
		PF_RULES_RUNLOCK();
		if (error == 0)
			error = copyout(pfrts, io->pfrio_buffer, totlen);
		free(pfrts, M_TEMP);
		break;
	}

	case DIOCRGETTSTATS: {
		struct pfioc_table *io = (struct pfioc_table *)addr;
		struct pfr_tstats *pfrtstats;
		size_t totlen;
		int n;

		if (io->pfrio_esize != sizeof(struct pfr_tstats)) {
			error = ENODEV;
			break;
		}
		PF_RULES_WLOCK();
		n = pfr_table_count(&io->pfrio_table, io->pfrio_flags);
		if (n < 0) {
			PF_RULES_WUNLOCK();
			error = EINVAL;
			break;
		}
		io->pfrio_size = min(io->pfrio_size, n);

		totlen = io->pfrio_size * sizeof(struct pfr_tstats);
		pfrtstats = mallocarray(io->pfrio_size,
		    sizeof(struct pfr_tstats), M_TEMP, M_NOWAIT);
		if (pfrtstats == NULL) {
			error = ENOMEM;
			PF_RULES_WUNLOCK();
			break;
		}
		error = pfr_get_tstats(&io->pfrio_table, pfrtstats,
		    &io->pfrio_size, io->pfrio_flags | PFR_FLAG_USERIOCTL);
		PF_RULES_WUNLOCK();
		if (error == 0)
			error = copyout(pfrtstats, io->pfrio_buffer, totlen);
		free(pfrtstats, M_TEMP);
		break;
	}

	case DIOCRCLRTSTATS: {
		struct pfioc_table *io = (struct pfioc_table *)addr;
		struct pfr_table *pfrts;
		size_t totlen;
		int n;

		if (io->pfrio_esize != sizeof(struct pfr_table)) {
			error = ENODEV;
			break;
		}

		PF_RULES_WLOCK();
		n = pfr_table_count(&io->pfrio_table, io->pfrio_flags);
		if (n < 0) {
			PF_RULES_WUNLOCK();
			error = EINVAL;
			break;
		}
		io->pfrio_size = min(io->pfrio_size, n);

		totlen = io->pfrio_size * sizeof(struct pfr_table);
		pfrts = mallocarray(io->pfrio_size, sizeof(struct pfr_table),
		    M_TEMP, M_NOWAIT);
		if (pfrts == NULL) {
			error = ENOMEM;
			PF_RULES_WUNLOCK();
			break;
		}
		error = copyin(io->pfrio_buffer, pfrts, totlen);
		if (error) {
			free(pfrts, M_TEMP);
			PF_RULES_WUNLOCK();
			break;
		}
		error = pfr_clr_tstats(pfrts, io->pfrio_size,
		    &io->pfrio_nzero, io->pfrio_flags | PFR_FLAG_USERIOCTL);
		PF_RULES_WUNLOCK();
		free(pfrts, M_TEMP);
		break;
	}

	case DIOCRSETTFLAGS: {
		struct pfioc_table *io = (struct pfioc_table *)addr;
		struct pfr_table *pfrts;
		size_t totlen;
		int n;

		if (io->pfrio_esize != sizeof(struct pfr_table)) {
			error = ENODEV;
			break;
		}

		PF_RULES_RLOCK();
		n = pfr_table_count(&io->pfrio_table, io->pfrio_flags);
		if (n < 0) {
			PF_RULES_RUNLOCK();
			error = EINVAL;
			break;
		}

		io->pfrio_size = min(io->pfrio_size, n);
		PF_RULES_RUNLOCK();

		totlen = io->pfrio_size * sizeof(struct pfr_table);
		pfrts = mallocarray(io->pfrio_size, sizeof(struct pfr_table),
		    M_TEMP, M_WAITOK);
		error = copyin(io->pfrio_buffer, pfrts, totlen);
		if (error) {
			free(pfrts, M_TEMP);
			break;
		}
		PF_RULES_WLOCK();
		error = pfr_set_tflags(pfrts, io->pfrio_size,
		    io->pfrio_setflag, io->pfrio_clrflag, &io->pfrio_nchange,
		    &io->pfrio_ndel, io->pfrio_flags | PFR_FLAG_USERIOCTL);
		PF_RULES_WUNLOCK();
		free(pfrts, M_TEMP);
		break;
	}

	case DIOCRCLRADDRS: {
		struct pfioc_table *io = (struct pfioc_table *)addr;

		if (io->pfrio_esize != 0) {
			error = ENODEV;
			break;
		}
		PF_RULES_WLOCK();
		error = pfr_clr_addrs(&io->pfrio_table, &io->pfrio_ndel,
		    io->pfrio_flags | PFR_FLAG_USERIOCTL);
		PF_RULES_WUNLOCK();
		break;
	}

	case DIOCRADDADDRS: {
		struct pfioc_table *io = (struct pfioc_table *)addr;
		struct pfr_addr *pfras;
		size_t totlen;

		if (io->pfrio_esize != sizeof(struct pfr_addr)) {
			error = ENODEV;
			break;
		}
		if (io->pfrio_size < 0 ||
		    io->pfrio_size > pf_ioctl_maxcount ||
		    WOULD_OVERFLOW(io->pfrio_size, sizeof(struct pfr_addr))) {
			error = EINVAL;
			break;
		}
		totlen = io->pfrio_size * sizeof(struct pfr_addr);
		pfras = mallocarray(io->pfrio_size, sizeof(struct pfr_addr),
		    M_TEMP, M_NOWAIT);
		if (! pfras) {
			error = ENOMEM;
			break;
		}
		error = copyin(io->pfrio_buffer, pfras, totlen);
		if (error) {
			free(pfras, M_TEMP);
			break;
		}
		PF_RULES_WLOCK();
		error = pfr_add_addrs(&io->pfrio_table, pfras,
		    io->pfrio_size, &io->pfrio_nadd, io->pfrio_flags |
		    PFR_FLAG_USERIOCTL);
		PF_RULES_WUNLOCK();
		if (error == 0 && io->pfrio_flags & PFR_FLAG_FEEDBACK)
			error = copyout(pfras, io->pfrio_buffer, totlen);
		free(pfras, M_TEMP);
		break;
	}

	case DIOCRDELADDRS: {
		struct pfioc_table *io = (struct pfioc_table *)addr;
		struct pfr_addr *pfras;
		size_t totlen;

		if (io->pfrio_esize != sizeof(struct pfr_addr)) {
			error = ENODEV;
			break;
		}
		if (io->pfrio_size < 0 ||
		    io->pfrio_size > pf_ioctl_maxcount ||
		    WOULD_OVERFLOW(io->pfrio_size, sizeof(struct pfr_addr))) {
			error = EINVAL;
			break;
		}
		totlen = io->pfrio_size * sizeof(struct pfr_addr);
		pfras = mallocarray(io->pfrio_size, sizeof(struct pfr_addr),
		    M_TEMP, M_NOWAIT);
		if (! pfras) {
			error = ENOMEM;
			break;
		}
		error = copyin(io->pfrio_buffer, pfras, totlen);
		if (error) {
			free(pfras, M_TEMP);
			break;
		}
		PF_RULES_WLOCK();
		error = pfr_del_addrs(&io->pfrio_table, pfras,
		    io->pfrio_size, &io->pfrio_ndel, io->pfrio_flags |
		    PFR_FLAG_USERIOCTL);
		PF_RULES_WUNLOCK();
		if (error == 0 && io->pfrio_flags & PFR_FLAG_FEEDBACK)
			error = copyout(pfras, io->pfrio_buffer, totlen);
		free(pfras, M_TEMP);
		break;
	}

	case DIOCRSETADDRS: {
		struct pfioc_table *io = (struct pfioc_table *)addr;
		struct pfr_addr *pfras;
		size_t totlen, count;

		if (io->pfrio_esize != sizeof(struct pfr_addr)) {
			error = ENODEV;
			break;
		}
		if (io->pfrio_size < 0 || io->pfrio_size2 < 0) {
			error = EINVAL;
			break;
		}
		count = max(io->pfrio_size, io->pfrio_size2);
		if (count > pf_ioctl_maxcount ||
		    WOULD_OVERFLOW(count, sizeof(struct pfr_addr))) {
			error = EINVAL;
			break;
		}
		totlen = count * sizeof(struct pfr_addr);
		pfras = mallocarray(count, sizeof(struct pfr_addr), M_TEMP,
		    M_NOWAIT);
		if (! pfras) {
			error = ENOMEM;
			break;
		}
		error = copyin(io->pfrio_buffer, pfras, totlen);
		if (error) {
			free(pfras, M_TEMP);
			break;
		}
		PF_RULES_WLOCK();
		error = pfr_set_addrs(&io->pfrio_table, pfras,
		    io->pfrio_size, &io->pfrio_size2, &io->pfrio_nadd,
		    &io->pfrio_ndel, &io->pfrio_nchange, io->pfrio_flags |
		    PFR_FLAG_USERIOCTL, 0);
		PF_RULES_WUNLOCK();
		if (error == 0 && io->pfrio_flags & PFR_FLAG_FEEDBACK)
			error = copyout(pfras, io->pfrio_buffer, totlen);
		free(pfras, M_TEMP);
		break;
	}

	case DIOCRGETADDRS: {
		struct pfioc_table *io = (struct pfioc_table *)addr;
		struct pfr_addr *pfras;
		size_t totlen;

		if (io->pfrio_esize != sizeof(struct pfr_addr)) {
			error = ENODEV;
			break;
		}
		if (io->pfrio_size < 0 ||
		    io->pfrio_size > pf_ioctl_maxcount ||
		    WOULD_OVERFLOW(io->pfrio_size, sizeof(struct pfr_addr))) {
			error = EINVAL;
			break;
		}
		totlen = io->pfrio_size * sizeof(struct pfr_addr);
		pfras = mallocarray(io->pfrio_size, sizeof(struct pfr_addr),
		    M_TEMP, M_NOWAIT);
		if (! pfras) {
			error = ENOMEM;
			break;
		}
		PF_RULES_RLOCK();
		error = pfr_get_addrs(&io->pfrio_table, pfras,
		    &io->pfrio_size, io->pfrio_flags | PFR_FLAG_USERIOCTL);
		PF_RULES_RUNLOCK();
		if (error == 0)
			error = copyout(pfras, io->pfrio_buffer, totlen);
		free(pfras, M_TEMP);
		break;
	}

	case DIOCRGETASTATS: {
		struct pfioc_table *io = (struct pfioc_table *)addr;
		struct pfr_astats *pfrastats;
		size_t totlen;

		if (io->pfrio_esize != sizeof(struct pfr_astats)) {
			error = ENODEV;
			break;
		}
		if (io->pfrio_size < 0 ||
		    io->pfrio_size > pf_ioctl_maxcount ||
		    WOULD_OVERFLOW(io->pfrio_size, sizeof(struct pfr_astats))) {
			error = EINVAL;
			break;
		}
		totlen = io->pfrio_size * sizeof(struct pfr_astats);
		pfrastats = mallocarray(io->pfrio_size,
		    sizeof(struct pfr_astats), M_TEMP, M_NOWAIT);
		if (! pfrastats) {
			error = ENOMEM;
			break;
		}
		PF_RULES_RLOCK();
		error = pfr_get_astats(&io->pfrio_table, pfrastats,
		    &io->pfrio_size, io->pfrio_flags | PFR_FLAG_USERIOCTL);
		PF_RULES_RUNLOCK();
		if (error == 0)
			error = copyout(pfrastats, io->pfrio_buffer, totlen);
		free(pfrastats, M_TEMP);
		break;
	}

	case DIOCRCLRASTATS: {
		struct pfioc_table *io = (struct pfioc_table *)addr;
		struct pfr_addr *pfras;
		size_t totlen;

		if (io->pfrio_esize != sizeof(struct pfr_addr)) {
			error = ENODEV;
			break;
		}
		if (io->pfrio_size < 0 ||
		    io->pfrio_size > pf_ioctl_maxcount ||
		    WOULD_OVERFLOW(io->pfrio_size, sizeof(struct pfr_addr))) {
			error = EINVAL;
			break;
		}
		totlen = io->pfrio_size * sizeof(struct pfr_addr);
		pfras = mallocarray(io->pfrio_size, sizeof(struct pfr_addr),
		    M_TEMP, M_NOWAIT);
		if (! pfras) {
			error = ENOMEM;
			break;
		}
		error = copyin(io->pfrio_buffer, pfras, totlen);
		if (error) {
			free(pfras, M_TEMP);
			break;
		}
		PF_RULES_WLOCK();
		error = pfr_clr_astats(&io->pfrio_table, pfras,
		    io->pfrio_size, &io->pfrio_nzero, io->pfrio_flags |
		    PFR_FLAG_USERIOCTL);
		PF_RULES_WUNLOCK();
		if (error == 0 && io->pfrio_flags & PFR_FLAG_FEEDBACK)
			error = copyout(pfras, io->pfrio_buffer, totlen);
		free(pfras, M_TEMP);
		break;
	}

	case DIOCRTSTADDRS: {
		struct pfioc_table *io = (struct pfioc_table *)addr;
		struct pfr_addr *pfras;
		size_t totlen;

		if (io->pfrio_esize != sizeof(struct pfr_addr)) {
			error = ENODEV;
			break;
		}
		if (io->pfrio_size < 0 ||
		    io->pfrio_size > pf_ioctl_maxcount ||
		    WOULD_OVERFLOW(io->pfrio_size, sizeof(struct pfr_addr))) {
			error = EINVAL;
			break;
		}
		totlen = io->pfrio_size * sizeof(struct pfr_addr);
		pfras = mallocarray(io->pfrio_size, sizeof(struct pfr_addr),
		    M_TEMP, M_NOWAIT);
		if (! pfras) {
			error = ENOMEM;
			break;
		}
		error = copyin(io->pfrio_buffer, pfras, totlen);
		if (error) {
			free(pfras, M_TEMP);
			break;
		}
		PF_RULES_RLOCK();
		error = pfr_tst_addrs(&io->pfrio_table, pfras,
		    io->pfrio_size, &io->pfrio_nmatch, io->pfrio_flags |
		    PFR_FLAG_USERIOCTL);
		PF_RULES_RUNLOCK();
		if (error == 0)
			error = copyout(pfras, io->pfrio_buffer, totlen);
		free(pfras, M_TEMP);
		break;
	}

	case DIOCRINADEFINE: {
		struct pfioc_table *io = (struct pfioc_table *)addr;
		struct pfr_addr *pfras;
		size_t totlen;

		if (io->pfrio_esize != sizeof(struct pfr_addr)) {
			error = ENODEV;
			break;
		}
		if (io->pfrio_size < 0 ||
		    io->pfrio_size > pf_ioctl_maxcount ||
		    WOULD_OVERFLOW(io->pfrio_size, sizeof(struct pfr_addr))) {
			error = EINVAL;
			break;
		}
		totlen = io->pfrio_size * sizeof(struct pfr_addr);
		pfras = mallocarray(io->pfrio_size, sizeof(struct pfr_addr),
		    M_TEMP, M_NOWAIT);
		if (! pfras) {
			error = ENOMEM;
			break;
		}
		error = copyin(io->pfrio_buffer, pfras, totlen);
		if (error) {
			free(pfras, M_TEMP);
			break;
		}
		PF_RULES_WLOCK();
		error = pfr_ina_define(&io->pfrio_table, pfras,
		    io->pfrio_size, &io->pfrio_nadd, &io->pfrio_naddr,
		    io->pfrio_ticket, io->pfrio_flags | PFR_FLAG_USERIOCTL);
		PF_RULES_WUNLOCK();
		free(pfras, M_TEMP);
		break;
	}

	case DIOCOSFPADD: {
		struct pf_osfp_ioctl *io = (struct pf_osfp_ioctl *)addr;
		PF_RULES_WLOCK();
		error = pf_osfp_add(io);
		PF_RULES_WUNLOCK();
		break;
	}

	case DIOCOSFPGET: {
		struct pf_osfp_ioctl *io = (struct pf_osfp_ioctl *)addr;
		PF_RULES_RLOCK();
		error = pf_osfp_get(io);
		PF_RULES_RUNLOCK();
		break;
	}

	case DIOCXBEGIN: {
		struct pfioc_trans	*io = (struct pfioc_trans *)addr;
		struct pfioc_trans_e	*ioes, *ioe;
		size_t			 totlen;
		int			 i;

		if (io->esize != sizeof(*ioe)) {
			error = ENODEV;
			break;
		}
		if (io->size < 0 ||
		    io->size > pf_ioctl_maxcount ||
		    WOULD_OVERFLOW(io->size, sizeof(struct pfioc_trans_e))) {
			error = EINVAL;
			break;
		}
		totlen = sizeof(struct pfioc_trans_e) * io->size;
		ioes = mallocarray(io->size, sizeof(struct pfioc_trans_e),
		    M_TEMP, M_NOWAIT);
		if (! ioes) {
			error = ENOMEM;
			break;
		}
		error = copyin(io->array, ioes, totlen);
		if (error) {
			free(ioes, M_TEMP);
			break;
		}
		PF_RULES_WLOCK();
		for (i = 0, ioe = ioes; i < io->size; i++, ioe++) {
			switch (ioe->rs_num) {
#ifdef ALTQ
			case PF_RULESET_ALTQ:
				if (ioe->anchor[0]) {
					PF_RULES_WUNLOCK();
					free(ioes, M_TEMP);
					error = EINVAL;
					goto fail;
				}
				if ((error = pf_begin_altq(&ioe->ticket))) {
					PF_RULES_WUNLOCK();
					free(ioes, M_TEMP);
					goto fail;
				}
				break;
#endif /* ALTQ */
			case PF_RULESET_TABLE:
			    {
				struct pfr_table table;

				bzero(&table, sizeof(table));
				strlcpy(table.pfrt_anchor, ioe->anchor,
				    sizeof(table.pfrt_anchor));
				if ((error = pfr_ina_begin(&table,
				    &ioe->ticket, NULL, 0))) {
					PF_RULES_WUNLOCK();
					free(ioes, M_TEMP);
					goto fail;
				}
				break;
			    }
			default:
				if ((error = pf_begin_rules(&ioe->ticket,
				    ioe->rs_num, ioe->anchor))) {
					PF_RULES_WUNLOCK();
					free(ioes, M_TEMP);
					goto fail;
				}
				break;
			}
		}
		PF_RULES_WUNLOCK();
		error = copyout(ioes, io->array, totlen);
		free(ioes, M_TEMP);
		break;
	}

	case DIOCXROLLBACK: {
		struct pfioc_trans	*io = (struct pfioc_trans *)addr;
		struct pfioc_trans_e	*ioe, *ioes;
		size_t			 totlen;
		int			 i;

		if (io->esize != sizeof(*ioe)) {
			error = ENODEV;
			break;
		}
		if (io->size < 0 ||
		    io->size > pf_ioctl_maxcount ||
		    WOULD_OVERFLOW(io->size, sizeof(struct pfioc_trans_e))) {
			error = EINVAL;
			break;
		}
		totlen = sizeof(struct pfioc_trans_e) * io->size;
		ioes = mallocarray(io->size, sizeof(struct pfioc_trans_e),
		    M_TEMP, M_NOWAIT);
		if (! ioes) {
			error = ENOMEM;
			break;
		}
		error = copyin(io->array, ioes, totlen);
		if (error) {
			free(ioes, M_TEMP);
			break;
		}
		PF_RULES_WLOCK();
		for (i = 0, ioe = ioes; i < io->size; i++, ioe++) {
			switch (ioe->rs_num) {
#ifdef ALTQ
			case PF_RULESET_ALTQ:
				if (ioe->anchor[0]) {
					PF_RULES_WUNLOCK();
					free(ioes, M_TEMP);
					error = EINVAL;
					goto fail;
				}
				if ((error = pf_rollback_altq(ioe->ticket))) {
					PF_RULES_WUNLOCK();
					free(ioes, M_TEMP);
					goto fail; /* really bad */
				}
				break;
#endif /* ALTQ */
			case PF_RULESET_TABLE:
			    {
				struct pfr_table table;

				bzero(&table, sizeof(table));
				strlcpy(table.pfrt_anchor, ioe->anchor,
				    sizeof(table.pfrt_anchor));
				if ((error = pfr_ina_rollback(&table,
				    ioe->ticket, NULL, 0))) {
					PF_RULES_WUNLOCK();
					free(ioes, M_TEMP);
					goto fail; /* really bad */
				}
				break;
			    }
			default:
				if ((error = pf_rollback_rules(ioe->ticket,
				    ioe->rs_num, ioe->anchor))) {
					PF_RULES_WUNLOCK();
					free(ioes, M_TEMP);
					goto fail; /* really bad */
				}
				break;
			}
		}
		PF_RULES_WUNLOCK();
		free(ioes, M_TEMP);
		break;
	}

	case DIOCXCOMMIT: {
		struct pfioc_trans	*io = (struct pfioc_trans *)addr;
		struct pfioc_trans_e	*ioe, *ioes;
		struct pf_ruleset	*rs;
		size_t			 totlen;
		int			 i;

		if (io->esize != sizeof(*ioe)) {
			error = ENODEV;
			break;
		}

		if (io->size < 0 ||
		    io->size > pf_ioctl_maxcount ||
		    WOULD_OVERFLOW(io->size, sizeof(struct pfioc_trans_e))) {
			error = EINVAL;
			break;
		}

		totlen = sizeof(struct pfioc_trans_e) * io->size;
		ioes = mallocarray(io->size, sizeof(struct pfioc_trans_e),
		    M_TEMP, M_NOWAIT);
		if (ioes == NULL) {
			error = ENOMEM;
			break;
		}
		error = copyin(io->array, ioes, totlen);
		if (error) {
			free(ioes, M_TEMP);
			break;
		}
		PF_RULES_WLOCK();
		/* First makes sure everything will succeed. */
		for (i = 0, ioe = ioes; i < io->size; i++, ioe++) {
			switch (ioe->rs_num) {
#ifdef ALTQ
			case PF_RULESET_ALTQ:
				if (ioe->anchor[0]) {
					PF_RULES_WUNLOCK();
					free(ioes, M_TEMP);
					error = EINVAL;
					goto fail;
				}
				if (!V_altqs_inactive_open || ioe->ticket !=
				    V_ticket_altqs_inactive) {
					PF_RULES_WUNLOCK();
					free(ioes, M_TEMP);
					error = EBUSY;
					goto fail;
				}
				break;
#endif /* ALTQ */
			case PF_RULESET_TABLE:
				rs = pf_find_ruleset(ioe->anchor);
				if (rs == NULL || !rs->topen || ioe->ticket !=
				    rs->tticket) {
					PF_RULES_WUNLOCK();
					free(ioes, M_TEMP);
					error = EBUSY;
					goto fail;
				}
				break;
			default:
				if (ioe->rs_num < 0 || ioe->rs_num >=
				    PF_RULESET_MAX) {
					PF_RULES_WUNLOCK();
					free(ioes, M_TEMP);
					error = EINVAL;
					goto fail;
				}
				rs = pf_find_ruleset(ioe->anchor);
				if (rs == NULL ||
				    !rs->rules[ioe->rs_num].inactive.open ||
				    rs->rules[ioe->rs_num].inactive.ticket !=
				    ioe->ticket) {
					PF_RULES_WUNLOCK();
					free(ioes, M_TEMP);
					error = EBUSY;
					goto fail;
				}
				break;
			}
		}
		/* Now do the commit - no errors should happen here. */
		for (i = 0, ioe = ioes; i < io->size; i++, ioe++) {
			switch (ioe->rs_num) {
#ifdef ALTQ
			case PF_RULESET_ALTQ:
				if ((error = pf_commit_altq(ioe->ticket))) {
					PF_RULES_WUNLOCK();
					free(ioes, M_TEMP);
					goto fail; /* really bad */
				}
				break;
#endif /* ALTQ */
			case PF_RULESET_TABLE:
			    {
				struct pfr_table table;

				bzero(&table, sizeof(table));
				strlcpy(table.pfrt_anchor, ioe->anchor,
				    sizeof(table.pfrt_anchor));
				if ((error = pfr_ina_commit(&table,
				    ioe->ticket, NULL, NULL, 0))) {
					PF_RULES_WUNLOCK();
					free(ioes, M_TEMP);
					goto fail; /* really bad */
				}
				break;
			    }
			default:
				if ((error = pf_commit_rules(ioe->ticket,
				    ioe->rs_num, ioe->anchor))) {
					PF_RULES_WUNLOCK();
					free(ioes, M_TEMP);
					goto fail; /* really bad */
				}
				break;
			}
		}
		PF_RULES_WUNLOCK();
		free(ioes, M_TEMP);
		break;
	}

	case DIOCGETSRCNODES: {
		struct pfioc_src_nodes	*psn = (struct pfioc_src_nodes *)addr;
		struct pf_srchash	*sh;
		struct pf_src_node	*n, *p, *pstore;
		uint32_t		 i, nr = 0;

		for (i = 0, sh = V_pf_srchash; i <= pf_srchashmask;
				i++, sh++) {
			PF_HASHROW_LOCK(sh);
			LIST_FOREACH(n, &sh->nodes, entry)
				nr++;
			PF_HASHROW_UNLOCK(sh);
		}

		psn->psn_len = min(psn->psn_len,
		    sizeof(struct pf_src_node) * nr);

		if (psn->psn_len == 0) {
			psn->psn_len = sizeof(struct pf_src_node) * nr;
			break;
		}

		nr = 0;

		p = pstore = malloc(psn->psn_len, M_TEMP, M_WAITOK | M_ZERO);
		for (i = 0, sh = V_pf_srchash; i <= pf_srchashmask;
		    i++, sh++) {
		    PF_HASHROW_LOCK(sh);
		    LIST_FOREACH(n, &sh->nodes, entry) {
			int	secs = time_uptime, diff;

			if ((nr + 1) * sizeof(*p) > (unsigned)psn->psn_len)
				break;

			bcopy(n, p, sizeof(struct pf_src_node));
			if (n->rule.ptr != NULL)
				p->rule.nr = n->rule.ptr->nr;
			p->creation = secs - p->creation;
			if (p->expire > secs)
				p->expire -= secs;
			else
				p->expire = 0;

			/* Adjust the connection rate estimate. */
			diff = secs - n->conn_rate.last;
			if (diff >= n->conn_rate.seconds)
				p->conn_rate.count = 0;
			else
				p->conn_rate.count -=
				    n->conn_rate.count * diff /
				    n->conn_rate.seconds;
			p++;
			nr++;
		    }
		    PF_HASHROW_UNLOCK(sh);
		}
		error = copyout(pstore, psn->psn_src_nodes,
		    sizeof(struct pf_src_node) * nr);
		if (error) {
			free(pstore, M_TEMP);
			break;
		}
		psn->psn_len = sizeof(struct pf_src_node) * nr;
		free(pstore, M_TEMP);
		break;
	}

	case DIOCCLRSRCNODES: {

		pf_clear_srcnodes(NULL);
		pf_purge_expired_src_nodes();
		break;
	}

	case DIOCKILLSRCNODES:
		pf_kill_srcnodes((struct pfioc_src_node_kill *)addr);
		break;

	case DIOCSETHOSTID: {
		u_int32_t	*hostid = (u_int32_t *)addr;

		PF_RULES_WLOCK();
		if (*hostid == 0)
			V_pf_status.hostid = arc4random();
		else
			V_pf_status.hostid = *hostid;
		PF_RULES_WUNLOCK();
		break;
	}

	case DIOCOSFPFLUSH:
		PF_RULES_WLOCK();
		pf_osfp_flush();
		PF_RULES_WUNLOCK();
		break;

	case DIOCIGETIFACES: {
		struct pfioc_iface *io = (struct pfioc_iface *)addr;
		struct pfi_kif *ifstore;
		size_t bufsiz;

		if (io->pfiio_esize != sizeof(struct pfi_kif)) {
			error = ENODEV;
			break;
		}

		if (io->pfiio_size < 0 ||
		    io->pfiio_size > pf_ioctl_maxcount ||
		    WOULD_OVERFLOW(io->pfiio_size, sizeof(struct pfi_kif))) {
			error = EINVAL;
			break;
		}

		bufsiz = io->pfiio_size * sizeof(struct pfi_kif);
		ifstore = mallocarray(io->pfiio_size, sizeof(struct pfi_kif),
		    M_TEMP, M_NOWAIT);
		if (ifstore == NULL) {
			error = ENOMEM;
			break;
		}

		PF_RULES_RLOCK();
		pfi_get_ifaces(io->pfiio_name, ifstore, &io->pfiio_size);
		PF_RULES_RUNLOCK();
		error = copyout(ifstore, io->pfiio_buffer, bufsiz);
		free(ifstore, M_TEMP);
		break;
	}

	case DIOCSETIFFLAG: {
		struct pfioc_iface *io = (struct pfioc_iface *)addr;

		PF_RULES_WLOCK();
		error = pfi_set_flags(io->pfiio_name, io->pfiio_flags);
		PF_RULES_WUNLOCK();
		break;
	}

	case DIOCCLRIFFLAG: {
		struct pfioc_iface *io = (struct pfioc_iface *)addr;

		PF_RULES_WLOCK();
		error = pfi_clear_flags(io->pfiio_name, io->pfiio_flags);
		PF_RULES_WUNLOCK();
		break;
	}

	default:
		error = ENODEV;
		break;
	}
fail:
	if (sx_xlocked(&pf_ioctl_lock))
		sx_xunlock(&pf_ioctl_lock);
	CURVNET_RESTORE();

	return (error);
}

void
pfsync_state_export(struct pfsync_state *sp, struct pf_state *st)
{
	bzero(sp, sizeof(struct pfsync_state));

	/* copy from state key */
	sp->key[PF_SK_WIRE].addr[0] = st->key[PF_SK_WIRE]->addr[0];
	sp->key[PF_SK_WIRE].addr[1] = st->key[PF_SK_WIRE]->addr[1];
	sp->key[PF_SK_WIRE].port[0] = st->key[PF_SK_WIRE]->port[0];
	sp->key[PF_SK_WIRE].port[1] = st->key[PF_SK_WIRE]->port[1];
	sp->key[PF_SK_STACK].addr[0] = st->key[PF_SK_STACK]->addr[0];
	sp->key[PF_SK_STACK].addr[1] = st->key[PF_SK_STACK]->addr[1];
	sp->key[PF_SK_STACK].port[0] = st->key[PF_SK_STACK]->port[0];
	sp->key[PF_SK_STACK].port[1] = st->key[PF_SK_STACK]->port[1];
	sp->proto = st->key[PF_SK_WIRE]->proto;
	sp->af = st->key[PF_SK_WIRE]->af;

	/* copy from state */
	strlcpy(sp->ifname, st->kif->pfik_name, sizeof(sp->ifname));
	bcopy(&st->rt_addr, &sp->rt_addr, sizeof(sp->rt_addr));
	sp->creation = htonl(time_uptime - st->creation);
	sp->expire = pf_state_expires(st);
	if (sp->expire <= time_uptime)
		sp->expire = htonl(0);
	else
		sp->expire = htonl(sp->expire - time_uptime);

	sp->direction = st->direction;
	sp->log = st->log;
	sp->timeout = st->timeout;
	sp->state_flags = st->state_flags;
	if (st->src_node)
		sp->sync_flags |= PFSYNC_FLAG_SRCNODE;
	if (st->nat_src_node)
		sp->sync_flags |= PFSYNC_FLAG_NATSRCNODE;

	sp->id = st->id;
	sp->creatorid = st->creatorid;
	pf_state_peer_hton(&st->src, &sp->src);
	pf_state_peer_hton(&st->dst, &sp->dst);

	if (st->rule.ptr == NULL)
		sp->rule = htonl(-1);
	else
		sp->rule = htonl(st->rule.ptr->nr);
	if (st->anchor.ptr == NULL)
		sp->anchor = htonl(-1);
	else
		sp->anchor = htonl(st->anchor.ptr->nr);
	if (st->nat_rule.ptr == NULL)
		sp->nat_rule = htonl(-1);
	else
		sp->nat_rule = htonl(st->nat_rule.ptr->nr);

	pf_state_counter_hton(st->packets[0], sp->packets[0]);
	pf_state_counter_hton(st->packets[1], sp->packets[1]);
	pf_state_counter_hton(st->bytes[0], sp->bytes[0]);
	pf_state_counter_hton(st->bytes[1], sp->bytes[1]);

}

static void
pf_tbladdr_copyout(struct pf_addr_wrap *aw)
{
	struct pfr_ktable *kt;

	KASSERT(aw->type == PF_ADDR_TABLE, ("%s: type %u", __func__, aw->type));

	kt = aw->p.tbl;
	if (!(kt->pfrkt_flags & PFR_TFLAG_ACTIVE) && kt->pfrkt_root != NULL)
		kt = kt->pfrkt_root;
	aw->p.tbl = NULL;
	aw->p.tblcnt = (kt->pfrkt_flags & PFR_TFLAG_ACTIVE) ?
		kt->pfrkt_cnt : -1;
}

/*
 * XXX - Check for version missmatch!!!
 */
static void
pf_clear_states(void)
{
	struct pf_state	*s;
	u_int i;

	for (i = 0; i <= pf_hashmask; i++) {
		struct pf_idhash *ih = &V_pf_idhash[i];
relock:
		PF_HASHROW_LOCK(ih);
		LIST_FOREACH(s, &ih->states, entry) {
			s->timeout = PFTM_PURGE;
			/* Don't send out individual delete messages. */
			s->state_flags |= PFSTATE_NOSYNC;
			pf_unlink_state(s, PF_ENTER_LOCKED);
			goto relock;
		}
		PF_HASHROW_UNLOCK(ih);
	}
}

static int
pf_clear_tables(void)
{
	struct pfioc_table io;
	int error;

	bzero(&io, sizeof(io));

	error = pfr_clr_tables(&io.pfrio_table, &io.pfrio_ndel,
	    io.pfrio_flags);

	return (error);
}

static void
pf_clear_srcnodes(struct pf_src_node *n)
{
	struct pf_state *s;
	int i;

	for (i = 0; i <= pf_hashmask; i++) {
		struct pf_idhash *ih = &V_pf_idhash[i];

		PF_HASHROW_LOCK(ih);
		LIST_FOREACH(s, &ih->states, entry) {
			if (n == NULL || n == s->src_node)
				s->src_node = NULL;
			if (n == NULL || n == s->nat_src_node)
				s->nat_src_node = NULL;
		}
		PF_HASHROW_UNLOCK(ih);
	}

	if (n == NULL) {
		struct pf_srchash *sh;

		for (i = 0, sh = V_pf_srchash; i <= pf_srchashmask;
		    i++, sh++) {
			PF_HASHROW_LOCK(sh);
			LIST_FOREACH(n, &sh->nodes, entry) {
				n->expire = 1;
				n->states = 0;
			}
			PF_HASHROW_UNLOCK(sh);
		}
	} else {
		/* XXX: hash slot should already be locked here. */
		n->expire = 1;
		n->states = 0;
	}
}

static void
pf_kill_srcnodes(struct pfioc_src_node_kill *psnk)
{
	struct pf_src_node_list	 kill;

	LIST_INIT(&kill);
	for (int i = 0; i <= pf_srchashmask; i++) {
		struct pf_srchash *sh = &V_pf_srchash[i];
		struct pf_src_node *sn, *tmp;

		PF_HASHROW_LOCK(sh);
		LIST_FOREACH_SAFE(sn, &sh->nodes, entry, tmp)
			if (PF_MATCHA(psnk->psnk_src.neg,
			      &psnk->psnk_src.addr.v.a.addr,
			      &psnk->psnk_src.addr.v.a.mask,
			      &sn->addr, sn->af) &&
			    PF_MATCHA(psnk->psnk_dst.neg,
			      &psnk->psnk_dst.addr.v.a.addr,
			      &psnk->psnk_dst.addr.v.a.mask,
			      &sn->raddr, sn->af)) {
				pf_unlink_src_node(sn);
				LIST_INSERT_HEAD(&kill, sn, entry);
				sn->expire = 1;
			}
		PF_HASHROW_UNLOCK(sh);
	}

	for (int i = 0; i <= pf_hashmask; i++) {
		struct pf_idhash *ih = &V_pf_idhash[i];
		struct pf_state *s;

		PF_HASHROW_LOCK(ih);
		LIST_FOREACH(s, &ih->states, entry) {
			if (s->src_node && s->src_node->expire == 1)
				s->src_node = NULL;
			if (s->nat_src_node && s->nat_src_node->expire == 1)
				s->nat_src_node = NULL;
		}
		PF_HASHROW_UNLOCK(ih);
	}

	psnk->psnk_killed = pf_free_src_nodes(&kill);
}

/*
 * XXX - Check for version missmatch!!!
 */

/*
 * Duplicate pfctl -Fa operation to get rid of as much as we can.
 */
static int
shutdown_pf(void)
{
	int error = 0;
	u_int32_t t[5];
	char nn = '\0';

	do {
		if ((error = pf_begin_rules(&t[0], PF_RULESET_SCRUB, &nn))
		    != 0) {
			DPFPRINTF(PF_DEBUG_MISC, ("shutdown_pf: SCRUB\n"));
			break;
		}
		if ((error = pf_begin_rules(&t[1], PF_RULESET_FILTER, &nn))
		    != 0) {
			DPFPRINTF(PF_DEBUG_MISC, ("shutdown_pf: FILTER\n"));
			break;		/* XXX: rollback? */
		}
		if ((error = pf_begin_rules(&t[2], PF_RULESET_NAT, &nn))
		    != 0) {
			DPFPRINTF(PF_DEBUG_MISC, ("shutdown_pf: NAT\n"));
			break;		/* XXX: rollback? */
		}
		if ((error = pf_begin_rules(&t[3], PF_RULESET_BINAT, &nn))
		    != 0) {
			DPFPRINTF(PF_DEBUG_MISC, ("shutdown_pf: BINAT\n"));
			break;		/* XXX: rollback? */
		}
		if ((error = pf_begin_rules(&t[4], PF_RULESET_RDR, &nn))
		    != 0) {
			DPFPRINTF(PF_DEBUG_MISC, ("shutdown_pf: RDR\n"));
			break;		/* XXX: rollback? */
		}

		/* XXX: these should always succeed here */
		pf_commit_rules(t[0], PF_RULESET_SCRUB, &nn);
		pf_commit_rules(t[1], PF_RULESET_FILTER, &nn);
		pf_commit_rules(t[2], PF_RULESET_NAT, &nn);
		pf_commit_rules(t[3], PF_RULESET_BINAT, &nn);
		pf_commit_rules(t[4], PF_RULESET_RDR, &nn);

		if ((error = pf_clear_tables()) != 0)
			break;

#ifdef ALTQ
		if ((error = pf_begin_altq(&t[0])) != 0) {
			DPFPRINTF(PF_DEBUG_MISC, ("shutdown_pf: ALTQ\n"));
			break;
		}
		pf_commit_altq(t[0]);
#endif

		pf_clear_states();

		pf_clear_srcnodes(NULL);

		/* status does not use malloced mem so no need to cleanup */
		/* fingerprints and interfaces have their own cleanup code */
	} while(0);

	return (error);
}

#ifdef INET
static int
pf_check_in(void *arg, struct mbuf **m, struct ifnet *ifp, int dir, int flags,
    struct inpcb *inp)
{
	int chk;

	chk = pf_test(PF_IN, flags, ifp, m, inp);
	if (chk && *m) {
		m_freem(*m);
		*m = NULL;
	}

	if (chk != PF_PASS)
		return (EACCES);
	return (0);
}

static int
pf_check_out(void *arg, struct mbuf **m, struct ifnet *ifp, int dir, int flags,
    struct inpcb *inp)
{
	int chk;

	chk = pf_test(PF_OUT, flags, ifp, m, inp);
	if (chk && *m) {
		m_freem(*m);
		*m = NULL;
	}

	if (chk != PF_PASS)
		return (EACCES);
	return (0);
}
#endif

#ifdef INET6
static int
pf_check6_in(void *arg, struct mbuf **m, struct ifnet *ifp, int dir, int flags,
    struct inpcb *inp)
{
	int chk;

	/*
	 * In case of loopback traffic IPv6 uses the real interface in
	 * order to support scoped addresses. In order to support stateful
	 * filtering we have change this to lo0 as it is the case in IPv4.
	 */
	CURVNET_SET(ifp->if_vnet);
	chk = pf_test6(PF_IN, flags, (*m)->m_flags & M_LOOP ? V_loif : ifp, m, inp);
	CURVNET_RESTORE();
	if (chk && *m) {
		m_freem(*m);
		*m = NULL;
	}
	if (chk != PF_PASS)
		return (EACCES);
	return (0);
}

static int
pf_check6_out(void *arg, struct mbuf **m, struct ifnet *ifp, int dir, int flags,
    struct inpcb *inp)
{
	int chk;

	CURVNET_SET(ifp->if_vnet);
	chk = pf_test6(PF_OUT, flags, ifp, m, inp);
	CURVNET_RESTORE();
	if (chk && *m) {
		m_freem(*m);
		*m = NULL;
	}
	if (chk != PF_PASS)
		return (EACCES);
	return (0);
}
#endif /* INET6 */

static int
hook_pf(void)
{
#ifdef INET
	struct pfil_head *pfh_inet;
#endif
#ifdef INET6
	struct pfil_head *pfh_inet6;
#endif

	if (V_pf_pfil_hooked)
		return (0);

#ifdef INET
	pfh_inet = pfil_head_get(PFIL_TYPE_AF, AF_INET);
	if (pfh_inet == NULL)
		return (ESRCH); /* XXX */
	pfil_add_hook_flags(pf_check_in, NULL, PFIL_IN | PFIL_WAITOK, pfh_inet);
	pfil_add_hook_flags(pf_check_out, NULL, PFIL_OUT | PFIL_WAITOK, pfh_inet);
#endif
#ifdef INET6
	pfh_inet6 = pfil_head_get(PFIL_TYPE_AF, AF_INET6);
	if (pfh_inet6 == NULL) {
#ifdef INET
		pfil_remove_hook_flags(pf_check_in, NULL, PFIL_IN | PFIL_WAITOK,
		    pfh_inet);
		pfil_remove_hook_flags(pf_check_out, NULL, PFIL_OUT | PFIL_WAITOK,
		    pfh_inet);
#endif
		return (ESRCH); /* XXX */
	}
	pfil_add_hook_flags(pf_check6_in, NULL, PFIL_IN | PFIL_WAITOK, pfh_inet6);
	pfil_add_hook_flags(pf_check6_out, NULL, PFIL_OUT | PFIL_WAITOK, pfh_inet6);
#endif

	V_pf_pfil_hooked = 1;
	return (0);
}

static int
dehook_pf(void)
{
#ifdef INET
	struct pfil_head *pfh_inet;
#endif
#ifdef INET6
	struct pfil_head *pfh_inet6;
#endif

	if (V_pf_pfil_hooked == 0)
		return (0);

#ifdef INET
	pfh_inet = pfil_head_get(PFIL_TYPE_AF, AF_INET);
	if (pfh_inet == NULL)
		return (ESRCH); /* XXX */
	pfil_remove_hook_flags(pf_check_in, NULL, PFIL_IN | PFIL_WAITOK,
	    pfh_inet);
	pfil_remove_hook_flags(pf_check_out, NULL, PFIL_OUT | PFIL_WAITOK,
	    pfh_inet);
#endif
#ifdef INET6
	pfh_inet6 = pfil_head_get(PFIL_TYPE_AF, AF_INET6);
	if (pfh_inet6 == NULL)
		return (ESRCH); /* XXX */
	pfil_remove_hook_flags(pf_check6_in, NULL, PFIL_IN | PFIL_WAITOK,
	    pfh_inet6);
	pfil_remove_hook_flags(pf_check6_out, NULL, PFIL_OUT | PFIL_WAITOK,
	    pfh_inet6);
#endif

	V_pf_pfil_hooked = 0;
	return (0);
}

static void
pf_load_vnet(void)
{
	V_pf_tag_z = uma_zcreate("pf tags", sizeof(struct pf_tagname),
	    NULL, NULL, NULL, NULL, UMA_ALIGN_PTR, 0);

	pf_init_tagset(&V_pf_tags, &pf_rule_tag_hashsize,
	    PF_RULE_TAG_HASH_SIZE_DEFAULT);
#ifdef ALTQ
	pf_init_tagset(&V_pf_qids, &pf_queue_tag_hashsize,
	    PF_QUEUE_TAG_HASH_SIZE_DEFAULT);
#endif

	pfattach_vnet();
	V_pf_vnet_active = 1;
}

static int
pf_load(void)
{
	int error;

	rm_init(&pf_rules_lock, "pf rulesets");
	sx_init(&pf_ioctl_lock, "pf ioctl");
	sx_init(&pf_end_lock, "pf end thread");

	pf_mtag_initialize();

	pf_dev = make_dev(&pf_cdevsw, 0, 0, 0, 0600, PF_NAME);
	if (pf_dev == NULL)
		return (ENOMEM);

	pf_end_threads = 0;
	error = kproc_create(pf_purge_thread, NULL, &pf_purge_proc, 0, 0, "pf purge");
	if (error != 0)
		return (error);

	pfi_initialize();

	return (0);
}

static void
pf_unload_vnet(void)
{
	int error;

	V_pf_vnet_active = 0;
	V_pf_status.running = 0;
	error = dehook_pf();
	if (error) {
		/*
		 * Should not happen!
		 * XXX Due to error code ESRCH, kldunload will show
		 * a message like 'No such process'.
		 */
		printf("%s : pfil unregisteration fail\n", __FUNCTION__);
		return;
	}

	PF_RULES_WLOCK();
	shutdown_pf();
	PF_RULES_WUNLOCK();

	swi_remove(V_pf_swi_cookie);

	pf_unload_vnet_purge();

	pf_normalize_cleanup();
	PF_RULES_WLOCK();
	pfi_cleanup_vnet();
	PF_RULES_WUNLOCK();
	pfr_cleanup();
	pf_osfp_flush();
	pf_cleanup();
	if (IS_DEFAULT_VNET(curvnet))
		pf_mtag_cleanup();

	pf_cleanup_tagset(&V_pf_tags);
#ifdef ALTQ
	pf_cleanup_tagset(&V_pf_qids);
#endif
	uma_zdestroy(V_pf_tag_z);

	/* Free counters last as we updated them during shutdown. */
	counter_u64_free(V_pf_default_rule.states_cur);
	counter_u64_free(V_pf_default_rule.states_tot);
	counter_u64_free(V_pf_default_rule.src_nodes);

	for (int i = 0; i < PFRES_MAX; i++)
		counter_u64_free(V_pf_status.counters[i]);
	for (int i = 0; i < LCNT_MAX; i++)
		counter_u64_free(V_pf_status.lcounters[i]);
	for (int i = 0; i < FCNT_MAX; i++)
		counter_u64_free(V_pf_status.fcounters[i]);
	for (int i = 0; i < SCNT_MAX; i++)
		counter_u64_free(V_pf_status.scounters[i]);
}

static void
pf_unload(void)
{

	sx_xlock(&pf_end_lock);
	pf_end_threads = 1;
	while (pf_end_threads < 2) {
		wakeup_one(pf_purge_thread);
		sx_sleep(pf_purge_proc, &pf_end_lock, 0, "pftmo", 0);
	}
	sx_xunlock(&pf_end_lock);

	if (pf_dev != NULL)
		destroy_dev(pf_dev);

	pfi_cleanup();

	rm_destroy(&pf_rules_lock);
	sx_destroy(&pf_ioctl_lock);
	sx_destroy(&pf_end_lock);
}

static void
vnet_pf_init(void *unused __unused)
{

	pf_load_vnet();
}
VNET_SYSINIT(vnet_pf_init, SI_SUB_PROTO_FIREWALL, SI_ORDER_THIRD,
    vnet_pf_init, NULL);

static void
vnet_pf_uninit(const void *unused __unused)
{

	pf_unload_vnet();
}
SYSUNINIT(pf_unload, SI_SUB_PROTO_FIREWALL, SI_ORDER_SECOND, pf_unload, NULL);
VNET_SYSUNINIT(vnet_pf_uninit, SI_SUB_PROTO_FIREWALL, SI_ORDER_THIRD,
    vnet_pf_uninit, NULL);


static int
pf_modevent(module_t mod, int type, void *data)
{
	int error = 0;

	switch(type) {
	case MOD_LOAD:
		error = pf_load();
		break;
	case MOD_UNLOAD:
		/* Handled in SYSUNINIT(pf_unload) to ensure it's done after
		 * the vnet_pf_uninit()s */
		break;
	default:
		error = EINVAL;
		break;
	}

	return (error);
}

static moduledata_t pf_mod = {
	"pf",
	pf_modevent,
	0
};

DECLARE_MODULE(pf, pf_mod, SI_SUB_PROTO_FIREWALL, SI_ORDER_SECOND);
MODULE_VERSION(pf, PF_MODVER);<|MERGE_RESOLUTION|>--- conflicted
+++ resolved
@@ -751,14 +751,11 @@
 
 	if (ifp->if_snd[index].altq_type != ALTQT_NONE) {
 	  // skon
-<<<<<<< HEAD
+
 	  printf("pf_enable_altq: %s %d\n",altq->ifname, index); 
 	  ifp->if_snd[index].altq_inuse=1;
 	  error = altq_enable(&ifp->if_snd[index]);
-=======
-	  printf("pf_enable_altq: %s\n",altq->ifname);
-		error = altq_enable(&ifp->if_snd[0]);
->>>>>>> 3580e76b
+
 	}
 	/* set tokenbucket regulator */
 	if (error == 0 && ifp != NULL && ALTQ_IS_ENABLED(&ifp->if_snd[index])) {
