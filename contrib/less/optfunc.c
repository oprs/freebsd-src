/*
<<<<<<< HEAD
 * Copyright (C) 1984-2011  Mark Nudelman
=======
 * Copyright (C) 1984-2012  Mark Nudelman
>>>>>>> 85823a3b
 *
 * You may distribute under the terms of either the GNU General Public
 * License or the Less License, as specified in the README file.
 *
<<<<<<< HEAD
 * For more information about less, or for information on how to 
 * contact the author, see the README file.
=======
 * For more information, see the README file.
>>>>>>> 85823a3b
 */


/*
 * Handling functions for command line options.
 *
 * Most options are handled by the generic code in option.c.
 * But all string options, and a few non-string options, require
 * special handling specific to the particular option.
 * This special processing is done by the "handling functions" in this file.
 *
 * Each handling function is passed a "type" and, if it is a string
 * option, the string which should be "assigned" to the option.
 * The type may be one of:
 *	INIT	The option is being initialized from the command line.
 *	TOGGLE	The option is being changed from within the program.
 *	QUERY	The setting of the option is merely being queried.
 */

#include "less.h"
#include "option.h"

extern int nbufs;
extern int bufspace;
extern int pr_type;
extern int plusoption;
extern int swindow;
extern int sc_width;
extern int sc_height;
extern int secure;
extern int dohelp;
extern int any_display;
extern char openquote;
extern char closequote;
extern char *prproto[];
extern char *eqproto;
extern char *hproto;
extern char *wproto;
extern IFILE curr_ifile;
extern char version[];
extern int jump_sline;
extern int jump_sline_fraction;
extern int shift_count;
extern int shift_count_fraction;
extern int less_is_more;
#if LOGFILE
extern char *namelogfile;
extern int force_logfile;
extern int logfile;
#endif
#if TAGS
public char *tagoption = NULL;
extern char *tags;
#endif
#if MSDOS_COMPILER
extern int nm_fg_color, nm_bg_color;
extern int bo_fg_color, bo_bg_color;
extern int ul_fg_color, ul_bg_color;
extern int so_fg_color, so_bg_color;
extern int bl_fg_color, bl_bg_color;
#endif


#if LOGFILE
/*
 * Handler for -o option.
 */
	public void
opt_o(type, s)
	int type;
	char *s;
{
	PARG parg;

	if (secure)
	{
		error("log file support is not available", NULL_PARG);
		return;
	}
	switch (type)
	{
	case INIT:
		namelogfile = s;
		break;
	case TOGGLE:
		if (ch_getflags() & CH_CANSEEK)
		{
			error("Input is not a pipe", NULL_PARG);
			return;
		}
		if (logfile >= 0)
		{
			error("Log file is already in use", NULL_PARG);
			return;
		}
		s = skipsp(s);
		namelogfile = lglob(s);
		use_logfile(namelogfile);
		sync_logfile();
		break;
	case QUERY:
		if (logfile < 0)
			error("No log file", NULL_PARG);
		else
		{
			parg.p_string = namelogfile;
			error("Log file \"%s\"", &parg);
		}
		break;
	}
}

/*
 * Handler for -O option.
 */
	public void
opt__O(type, s)
	int type;
	char *s;
{
	force_logfile = TRUE;
	opt_o(type, s);
}
#endif

/*
 * Handlers for -j option.
 */
	public void
opt_j(type, s)
	int type;
	char *s;
{
	PARG parg;
	char buf[16];
	int len;
	int err;

	switch (type)
	{
	case INIT:
	case TOGGLE:
		if (*s == '.')
		{
			s++;
			jump_sline_fraction = getfraction(&s, "j", &err);
			if (err)
				error("Invalid line fraction", NULL_PARG);
			else
				calc_jump_sline();
		} else
		{
			int sline = getnum(&s, "j", &err);
			if (err)
				error("Invalid line number", NULL_PARG);
			else
			{
				jump_sline = sline;
				jump_sline_fraction = -1;
			}
		}
		break;
	case QUERY:
		if (jump_sline_fraction < 0)
		{
			parg.p_int =  jump_sline;
			error("Position target at screen line %d", &parg);
		} else
		{

			sprintf(buf, ".%06d", jump_sline_fraction);
			len = strlen(buf);
			while (len > 2 && buf[len-1] == '0')
				len--;
			buf[len] = '\0';
			parg.p_string = buf;
			error("Position target at screen position %s", &parg);
		}
		break;
	}
}

	public void
calc_jump_sline()
{
	if (jump_sline_fraction < 0)
		return;
	jump_sline = sc_height * jump_sline_fraction / NUM_FRAC_DENOM;
}

/*
 * Handlers for -# option.
 */
	public void
opt_shift(type, s)
	int type;
	char *s;
{
	PARG parg;
	char buf[16];
	int len;
	int err;

	switch (type)
	{
	case INIT:
	case TOGGLE:
		if (*s == '.')
		{
			s++;
			shift_count_fraction = getfraction(&s, "#", &err);
			if (err)
				error("Invalid column fraction", NULL_PARG);
			else
				calc_shift_count();
		} else
		{
			int hs = getnum(&s, "#", &err);
			if (err)
				error("Invalid column number", NULL_PARG);
			else
			{
				shift_count = hs;
				shift_count_fraction = -1;
			}
		}
		break;
	case QUERY:
		if (shift_count_fraction < 0)
		{
			parg.p_int = shift_count;
			error("Horizontal shift %d columns", &parg);
		} else
		{

			sprintf(buf, ".%06d", shift_count_fraction);
			len = strlen(buf);
			while (len > 2 && buf[len-1] == '0')
				len--;
			buf[len] = '\0';
			parg.p_string = buf;
			error("Horizontal shift %s of screen width", &parg);
		}
		break;
	}
}
	public void
calc_shift_count()
{
	if (shift_count_fraction < 0)
		return;
	shift_count = sc_width * shift_count_fraction / NUM_FRAC_DENOM;
}

#if USERFILE
	public void
opt_k(type, s)
	int type;
	char *s;
{
	PARG parg;

	switch (type)
	{
	case INIT:
		if (lesskey(s, 0))
		{
			parg.p_string = s;
			error("Cannot use lesskey file \"%s\"", &parg);
		}
		break;
	}
}
#endif

#if TAGS
/*
 * Handler for -t option.
 */
	public void
opt_t(type, s)
	int type;
	char *s;
{
	IFILE save_ifile;
	POSITION pos;

	switch (type)
	{
	case INIT:
		tagoption = s;
		/* Do the rest in main() */
		break;
	case TOGGLE:
		if (secure)
		{
			error("tags support is not available", NULL_PARG);
			break;
		}
		findtag(skipsp(s));
		save_ifile = save_curr_ifile();
		/*
		 * Try to open the file containing the tag
		 * and search for the tag in that file.
		 */
		if (edit_tagfile() || (pos = tagsearch()) == NULL_POSITION)
		{
			/* Failed: reopen the old file. */
			reedit_ifile(save_ifile);
			break;
		}
		unsave_ifile(save_ifile);
		jump_loc(pos, jump_sline);
		break;
	}
}

/*
 * Handler for -T option.
 */
	public void
opt__T(type, s)
	int type;
	char *s;
{
	PARG parg;

	switch (type)
	{
	case INIT:
		tags = s;
		break;
	case TOGGLE:
		s = skipsp(s);
		tags = lglob(s);
		break;
	case QUERY:
		parg.p_string = tags;
		error("Tags file \"%s\"", &parg);
		break;
	}
}
#endif

/*
 * Handler for -p option.
 */
	public void
opt_p(type, s)
	int type;
	register char *s;
{
	switch (type)
	{
	case INIT:
		/*
		 * Unget a search command for the specified string.
		 * {{ This won't work if the "/" command is
		 *    changed or invalidated by a .lesskey file. }}
		 */
		plusoption = TRUE;
		ungetsc(s);
		/*
		 * In "more" mode, the -p argument is a command,
		 * not a search string, so we don't need a slash.
		 */
		if (!less_is_more)
			ungetsc("/");
		break;
	}
}

/*
 * Handler for -P option.
 */
	public void
opt__P(type, s)
	int type;
	register char *s;
{
	register char **proto;
	PARG parg;

	switch (type)
	{
	case INIT:
	case TOGGLE:
		/*
		 * Figure out which prototype string should be changed.
		 */
		switch (*s)
		{
		case 's':  proto = &prproto[PR_SHORT];	s++;	break;
		case 'm':  proto = &prproto[PR_MEDIUM];	s++;	break;
		case 'M':  proto = &prproto[PR_LONG];	s++;	break;
		case '=':  proto = &eqproto;		s++;	break;
		case 'h':  proto = &hproto;		s++;	break;
		case 'w':  proto = &wproto;		s++;	break;
		default:   proto = &prproto[PR_SHORT];		break;
		}
		free(*proto);
		*proto = save(s);
		break;
	case QUERY:
		parg.p_string = prproto[pr_type];
		error("%s", &parg);
		break;
	}
}

/*
 * Handler for the -b option.
 */
	/*ARGSUSED*/
	public void
opt_b(type, s)
	int type;
	char *s;
{
	switch (type)
	{
	case INIT:
	case TOGGLE:
		/*
		 * Set the new number of buffers.
		 */
		ch_setbufspace(bufspace);
		break;
	case QUERY:
		break;
	}
}

/*
 * Handler for the -i option.
 */
	/*ARGSUSED*/
	public void
opt_i(type, s)
	int type;
	char *s;
{
	switch (type)
	{
	case TOGGLE:
		chg_caseless();
		break;
	case QUERY:
	case INIT:
		break;
	}
}

/*
 * Handler for the -V option.
 */
	/*ARGSUSED*/
	public void
opt__V(type, s)
	int type;
	char *s;
{
	switch (type)
	{
	case TOGGLE:
	case QUERY:
		dispversion();
		break;
	case INIT:
		/*
		 * Force output to stdout per GNU standard for --version output.
		 */
		any_display = 1;
		putstr("less ");
		putstr(version);
		putstr("\nCopyright (C) 1984-2009 Mark Nudelman\n\n");
		putstr("less comes with NO WARRANTY, to the extent permitted by law.\n");
		putstr("For information about the terms of redistribution,\n");
		putstr("see the file named README in the less distribution.\n");
		putstr("Homepage: http://www.greenwoodsoftware.com/less\n");
		quit(QUIT_OK);
		break;
	}
}

#if MSDOS_COMPILER
/*
 * Parse an MSDOS color descriptor.
 */
   	static void
colordesc(s, fg_color, bg_color)
	char *s;
	int *fg_color;
	int *bg_color;
{
	int fg, bg;
	int err;
	
	fg = getnum(&s, "D", &err);
	if (err)
	{
		error("Missing fg color in -D", NULL_PARG);
		return;
	}
	if (*s != '.')
		bg = nm_bg_color;
	else
	{
		s++;
		bg = getnum(&s, "D", &err);
		if (err)
		{
			error("Missing bg color in -D", NULL_PARG);
			return;
		}
	}
	if (*s != '\0')
		error("Extra characters at end of -D option", NULL_PARG);
	*fg_color = fg;
	*bg_color = bg;
}

/*
 * Handler for the -D option.
 */
	/*ARGSUSED*/
	public void
opt_D(type, s)
	int type;
	char *s;
{
	switch (type)
	{
	case INIT:
	case TOGGLE:
		switch (*s++)
		{
		case 'n':
			colordesc(s, &nm_fg_color, &nm_bg_color);
			break;
		case 'd':
			colordesc(s, &bo_fg_color, &bo_bg_color);
			break;
		case 'u':
			colordesc(s, &ul_fg_color, &ul_bg_color);
			break;
		case 'k':
			colordesc(s, &bl_fg_color, &bl_bg_color);
			break;
		case 's':
			colordesc(s, &so_fg_color, &so_bg_color);
			break;
		default:
			error("-D must be followed by n, d, u, k or s", NULL_PARG);
			break;
		}
		if (type == TOGGLE)
		{
			at_enter(AT_STANDOUT);
			at_exit();
		}
		break;
	case QUERY:
		break;
	}
}
#endif

/*
 * Handler for the -x option.
 */
	public void
opt_x(type, s)
	int type;
	register char *s;
{
	extern int tabstops[];
	extern int ntabstops;
	extern int tabdefault;
	char msg[60+(4*TABSTOP_MAX)];
	int i;
	PARG p;

	switch (type)
	{
	case INIT:
	case TOGGLE:
		/* Start at 1 because tabstops[0] is always zero. */
		for (i = 1;  i < TABSTOP_MAX;  )
		{
			int n = 0;
			s = skipsp(s);
			while (*s >= '0' && *s <= '9')
				n = (10 * n) + (*s++ - '0');
			if (n > tabstops[i-1])
				tabstops[i++] = n;
			s = skipsp(s);
			if (*s++ != ',')
				break;
		}
		if (i < 2)
			return;
		ntabstops = i;
		tabdefault = tabstops[ntabstops-1] - tabstops[ntabstops-2];
		break;
	case QUERY:
		strcpy(msg, "Tab stops ");
		if (ntabstops > 2)
		{
			for (i = 1;  i < ntabstops;  i++)
			{
				if (i > 1)
					strcat(msg, ",");
				sprintf(msg+strlen(msg), "%d", tabstops[i]);
			}
			sprintf(msg+strlen(msg), " and then ");
		}
		sprintf(msg+strlen(msg), "every %d spaces",
			tabdefault);
		p.p_string = msg;
		error("%s", &p);
		break;
	}
}


/*
 * Handler for the -" option.
 */
	public void
opt_quote(type, s)
	int type;
	register char *s;
{
	char buf[3];
	PARG parg;

	switch (type)
	{
	case INIT:
	case TOGGLE:
		if (s[0] == '\0')
		{
			openquote = closequote = '\0';
			break;
		}
		if (s[1] != '\0' && s[2] != '\0')
		{
			error("-\" must be followed by 1 or 2 chars", NULL_PARG);
			return;
		}
		openquote = s[0];
		if (s[1] == '\0')
			closequote = openquote;
		else
			closequote = s[1];
		break;
	case QUERY:
		buf[0] = openquote;
		buf[1] = closequote;
		buf[2] = '\0';
		parg.p_string = buf;
		error("quotes %s", &parg);
		break;
	}
}

/*
 * "-?" means display a help message.
 * If from the command line, exit immediately.
 */
	/*ARGSUSED*/
	public void
opt_query(type, s)
	int type;
	char *s;
{
	switch (type)
	{
	case QUERY:
	case TOGGLE:
		error("Use \"h\" for help", NULL_PARG);
		break;
	case INIT:
		dohelp = 1;
	}
}

/*
 * Get the "screen window" size.
 */
	public int
get_swindow()
{
	if (swindow > 0)
		return (swindow);
	return (sc_height + swindow);
}
<|MERGE_RESOLUTION|>--- conflicted
+++ resolved
@@ -1,19 +1,10 @@
 /*
-<<<<<<< HEAD
- * Copyright (C) 1984-2011  Mark Nudelman
-=======
  * Copyright (C) 1984-2012  Mark Nudelman
->>>>>>> 85823a3b
  *
  * You may distribute under the terms of either the GNU General Public
  * License or the Less License, as specified in the README file.
  *
-<<<<<<< HEAD
- * For more information about less, or for information on how to 
- * contact the author, see the README file.
-=======
  * For more information, see the README file.
->>>>>>> 85823a3b
  */
 
 
@@ -489,7 +480,30 @@
 		any_display = 1;
 		putstr("less ");
 		putstr(version);
-		putstr("\nCopyright (C) 1984-2009 Mark Nudelman\n\n");
+		putstr(" (");
+#if HAVE_GNU_REGEX
+		putstr("GNU ");
+#endif
+#if HAVE_POSIX_REGCOMP
+		putstr("POSIX ");
+#endif
+#if HAVE_PCRE
+		putstr("PCRE ");
+#endif
+#if HAVE_RE_COMP
+		putstr("BSD ");
+#endif
+#if HAVE_REGCMP
+		putstr("V8 ");
+#endif
+#if HAVE_V8_REGCOMP
+		putstr("Spencer V8 ");
+#endif
+#if !HAVE_GNU_REGEX && !HAVE_POSIX_REGCOMP && !HAVE_PCRE && !HAVE_RE_COMP && !HAVE_REGCMP && !HAVE_V8_REGCOMP
+		putstr("no ");
+#endif
+		putstr("regular expressions)\n");
+		putstr("Copyright (C) 1984-2012 Mark Nudelman\n\n");
 		putstr("less comes with NO WARRANTY, to the extent permitted by law.\n");
 		putstr("For information about the terms of redistribution,\n");
 		putstr("see the file named README in the less distribution.\n");
