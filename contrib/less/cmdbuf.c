--- conflicted
+++ resolved
@@ -1,19 +1,10 @@
 /*
-<<<<<<< HEAD
- * Copyright (C) 1984-2011  Mark Nudelman
-=======
  * Copyright (C) 1984-2012  Mark Nudelman
->>>>>>> 85823a3b
  *
  * You may distribute under the terms of either the GNU General Public
  * License or the Less License, as specified in the README file.
  *
-<<<<<<< HEAD
- * For more information about less, or for information on how to 
- * contact the author, see the README file.
-=======
  * For more information, see the README file.
->>>>>>> 85823a3b
  */
 
 
@@ -38,6 +29,7 @@
 static char *cp;		/* Pointer into cmdbuf */
 static int cmd_offset;		/* Index into cmdbuf of first displayed char */
 static int literal;		/* Next input char should not be interpreted */
+static int updown_match = -1;	/* Prefix length in up/down movement */
 
 #if TAB_COMPLETE_FILENAME
 static int cmd_complete();
@@ -130,6 +122,7 @@
 	cmd_offset = 0;
 	literal = 0;
 	cmd_mbc_buf_len = 0;
+	updown_match = -1;
 }
 
 /*
@@ -140,6 +133,7 @@
 {
 	cmd_col = prompt_col = 0;
 	cmd_mbc_buf_len = 0;
+	updown_match = -1;
 }
 
 /*
@@ -512,6 +506,7 @@
 	/*
 	 * Reprint the tail of the line from the inserted char.
 	 */
+	updown_match = -1;
 	cmd_repaint(cp);
 	cmd_right();
 	return (CC_OK);
@@ -555,6 +550,7 @@
 	/*
 	 * Repaint the buffer after the erased char.
 	 */
+	updown_match = -1;
 	cmd_repaint(cp);
 	
 	/*
@@ -651,6 +647,7 @@
 	cmd_offset = 0;
 	cmd_home();
 	*cp = '\0';
+	updown_match = -1;
 	cmd_repaint(cp);
 
 	/*
@@ -683,12 +680,15 @@
 #if CMD_HISTORY
 /*
  * Move up or down in the currently selected command history list.
+ * Only consider entries whose first updown_match chars are equal to
+ * cmdbuf's corresponding chars.
  */
 	static int
 cmd_updown(action)
 	int action;
 {
 	char *s;
+	struct mlist *ml;
 	
 	if (curr_mlist == NULL)
 	{
@@ -698,24 +698,47 @@
 		bell();
 		return (CC_OK);
 	}
-	cmd_home();
-	clear_eol();
-	/*
-	 * Move curr_mp to the next/prev entry.
-	 */
-	if (action == EC_UP)
-		curr_mlist->curr_mp = curr_mlist->curr_mp->prev;
-	else
-		curr_mlist->curr_mp = curr_mlist->curr_mp->next;
-	/*
-	 * Copy the entry into cmdbuf and echo it on the screen.
-	 */
-	s = curr_mlist->curr_mp->string;
-	if (s == NULL)
-		s = "";
-	strcpy(cmdbuf, s);
-	for (cp = cmdbuf;  *cp != '\0';  )
-		cmd_right();
+
+	if (updown_match < 0)
+	{
+		updown_match = cp - cmdbuf;
+	}
+
+	/*
+	 * Find the next history entry which matches.
+	 */
+	for (ml = curr_mlist->curr_mp;;)
+	{
+		ml = (action == EC_UP) ? ml->prev : ml->next;
+		if (ml == curr_mlist)
+		{
+			/*
+			 * We reached the end (or beginning) of the list.
+			 */
+			break;
+		}
+		if (strncmp(cmdbuf, ml->string, updown_match) == 0)
+		{
+			/*
+			 * This entry matches; stop here.
+			 * Copy the entry into cmdbuf and echo it on the screen.
+			 */
+			curr_mlist->curr_mp = ml;
+			s = ml->string;
+			if (s == NULL)
+				s = "";
+			strcpy(cmdbuf, s);
+			cmd_home();
+			clear_eol();
+			for (cp = cmdbuf;  *cp != '\0';  )
+				cmd_right();
+			return (CC_OK);
+		}
+	}
+	/*
+	 * We didn't find a history entry that matches.
+	 */
+	bell();
 	return (CC_OK);
 }
 #endif
@@ -1469,9 +1492,6 @@
 	FILE *f;
 	int modified = 0;
 
-	filename = histfile_name();
-	if (filename == NULL)
-		return;
 	if (mlist_search.modified)
 		modified = 1;
 #if SHELL_ESCAPE || PIPEC
@@ -1479,6 +1499,9 @@
 		modified = 1;
 #endif
 	if (!modified)
+		return;
+	filename = histfile_name();
+	if (filename == NULL)
 		return;
 	f = fopen(filename, "w");
 	free(filename);
